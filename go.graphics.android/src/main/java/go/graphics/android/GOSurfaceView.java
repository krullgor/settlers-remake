/*******************************************************************************
 * Copyright (c) 2015
 *
 * Permission is hereby granted, free of charge, to any person obtaining a copy of this software and associated documentation files (the "Software"),
 * to deal in the Software without restriction, including without limitation the rights to use, copy, modify, merge, publish, distribute, sublicense,
 * and/or sell copies of the Software, and to permit persons to whom the Software is furnished to do so, subject to the following conditions:
 *
 * The above copyright notice and this permission notice shall be included in all copies or substantial portions of the Software.
 *
 * THE SOFTWARE IS PROVIDED "AS IS", WITHOUT WARRANTY OF ANY KIND, EXPRESS OR IMPLIED, INCLUDING BUT NOT LIMITED TO THE WARRANTIES OF MERCHANTABILITY,
 * FITNESS FOR A PARTICULAR PURPOSE AND NONINFRINGEMENT. IN NO EVENT SHALL THE AUTHORS OR COPYRIGHT HOLDERS BE LIABLE FOR ANY CLAIM, DAMAGES OR OTHER
 * LIABILITY, WHETHER IN AN ACTION OF CONTRACT, TORT OR OTHERWISE, ARISING FROM, OUT OF OR IN CONNECTION WITH THE SOFTWARE OR THE USE OR OTHER
 * DEALINGS IN THE SOFTWARE.
 *******************************************************************************/
package go.graphics.android;

import android.content.Context;
import android.opengl.GLES10;
import android.opengl.GLSurfaceView;
import android.os.Vibrator;
import android.util.Log;
import android.view.GestureDetector;
import android.view.MotionEvent;
import android.view.ScaleGestureDetector;

import java.lang.reflect.Method;

import javax.microedition.khronos.egl.EGL10;
import javax.microedition.khronos.egl.EGLConfig;
import javax.microedition.khronos.egl.EGLContext;
import javax.microedition.khronos.egl.EGLDisplay;
import javax.microedition.khronos.opengles.GL10;

import go.graphics.GLDrawContext;
import go.graphics.RedrawListener;
import go.graphics.UIPoint;
import go.graphics.area.Area;
import go.graphics.event.GOEvent;
import go.graphics.event.GOEventHandlerProvider;
import go.graphics.event.interpreter.AbstractEventConverter;

public class GOSurfaceView extends GLSurfaceView implements RedrawListener,
		GOEventHandlerProvider {

	private final Area area;

	private final ActionAdapter actionAdapter = new ActionAdapter(getContext(), this);

	private AndroidContext drawcontext;

	private IContextDestroyedListener contextDestroyedListener = null;

	public GOSurfaceView(Context context, Area area) {
		super(context);
		this.area = area;

		setEGLContextFactory(new Factory());
		setRenderer(new Renderer(context));
		setRenderMode(GLSurfaceView.RENDERMODE_CONTINUOUSLY);
		tryEnableContextPreservation();
		area.addRedrawListener(this);
	}

	private void tryEnableContextPreservation() {
		// api level 11 :-(
		// super.setPreserveEGLContextOnPause(true);
		try {
			Method m =
					GLSurfaceView.class.getMethod(
							"setPreserveEGLContextOnPause", Boolean.TYPE);
			m.invoke(this, true);
		} catch (Throwable t) {
			Log.d("gl", "Could not enable context preservation");
		}
	}

	@Override
	public boolean onTouchEvent(MotionEvent e) {
		actionAdapter.onTouchEvent(e);
		return true;
	}

	@Override
	public void onPause() {
		setRenderMode(GLSurfaceView.RENDERMODE_WHEN_DIRTY);
		super.onPause();
	}

	@Override
	public void onResume() {
		setRenderMode(GLSurfaceView.RENDERMODE_CONTINUOUSLY);
		super.onResume();
	}

	private class ActionAdapter extends AbstractEventConverter {

		protected ActionAdapter(Context context, GOEventHandlerProvider provider) {
			super(provider);
			gestureDetector = new GestureDetector(context, gestureListener);
			longPressDetector = new GestureDetector(context, longPressListener);
			scaleGestureDetector = new ScaleGestureDetector(context, scaleGestureListener);

			gestureDetector.setIsLongpressEnabled(false);

			vibrator = (Vibrator) context.getSystemService(Context.VIBRATOR_SERVICE);
		}

		private final Vibrator vibrator;

		/**
		 * The pan start center, in GO space
		 */
		private UIPoint panStart = new UIPoint(0, 0);

		private final GestureDetector longPressDetector;
		private final GestureDetector.SimpleOnGestureListener longPressListener = new GestureDetector.SimpleOnGestureListener() {
			@Override
			public void onLongPress(MotionEvent e) {
				vibrator.vibrate(25);

				endPan(currentPoint(e));
				startDraw(currentPoint(e));
			}
		};

		private final GestureDetector gestureDetector;
		private final GestureDetector.SimpleOnGestureListener gestureListener = new GestureDetector.SimpleOnGestureListener() {
			@Override
			public boolean onSingleTapUp(MotionEvent e) {
				if (drawStarted()) {
					abortDraw();
					fireMoveTo(e);
				} else {
					fireSelectPoint(e);
				}
				return true;
			}

			@Override
			public boolean onScroll(MotionEvent e1, MotionEvent e2, float distanceX, float distanceY) {
				if (drawStarted()) {
					updateDrawPosition(currentPoint(e2));
				} else if (panStarted()) {
					updatePanPosition(relativePanPoint(e2));
				} else {
<<<<<<< HEAD
					float factor = computeZoomFactor(e);
					if (e.getAction() == MotionEvent.ACTION_MOVE) {
						UIPoint point = computePanPoint(e);
						updatePanPosition(point);

						if (e.getPointerCount() > 1
								&& (factor < 1 / ZOOMSTART || factor > ZOOMSTART)
								&& getPointerDistance(e) > ZOOM_MIN_POINTERDISTANCE) {
							doZoom = true;
							startZoom();
						}

						if (doZoom) {
							updateZoomFactor(factor);
						}

					} else if (e.getAction() == MotionEvent.ACTION_UP) {
						endPan(computePanPoint(e));
						if (doZoom) {
							endZoomEvent(factor, null);
						}
					}
				}
			} else {
				if (e.getAction() == MotionEvent.ACTION_DOWN) {
					startDraw(convertToLocal(e, 0));
					panPointerStarts.clear();
					for (int i = 0; i < e.getPointerCount(); i++) {
						Integer index = e.getPointerId(i);
						panPointerStarts.put(index,
								new UIPoint(e.getX(i), e.getY(i)));
					}
				} else if (e.getAction() == MotionEvent.ACTION_MOVE) {
					updateDrawPosition(convertToLocal(e, 0));
				} else if (e.getAction() == MotionEvent.ACTION_UP) {
					endDraw(convertToLocal(e, 0));
=======
					panStart = currentPoint(e2);
					startPan(new UIPoint(0, 0));
>>>>>>> 838730d1
				}

				return true;
			}
		};

		private final ScaleGestureDetector scaleGestureDetector;
		private final ScaleGestureDetector.OnScaleGestureListener scaleGestureListener = new ScaleGestureDetector.OnScaleGestureListener() {
			private float startSpan;

			@Override
			public boolean onScaleBegin(ScaleGestureDetector detector) {
				startSpan = detector.getCurrentSpan();
				startZoom();
				return true;
			}

			@Override
			public boolean onScale(ScaleGestureDetector detector) {
				updateZoomFactor(detector.getCurrentSpan() / startSpan);
				return true;
			}

			@Override
			public void onScaleEnd(ScaleGestureDetector detector) {
				endZoomEvent(detector.getCurrentSpan() / startSpan);
			}
		};

		public void onTouchEvent(MotionEvent e) {
			scaleGestureDetector.onTouchEvent(e);
			gestureDetector.onTouchEvent(e);
			longPressDetector.onTouchEvent(e);

			if (e.getAction() == MotionEvent.ACTION_UP) {
				if (drawStarted()) {
					endDraw(currentPoint(e));
				}

				if (panStarted()) {
					endPan(relativePanPoint(e));
				}
			}

			if (e.getPointerCount() > 1) {
				if (drawStarted()) {
					abortDraw();
				}

				if (panStarted()) {
					endPan(relativePanPoint(e));
				}
			}
		}

		private UIPoint relativePanPoint(MotionEvent e) {
			return new UIPoint(e.getX() - panStart.getX(), getHeight() - e.getY() - panStart.getY());
		}

		private UIPoint currentPoint(MotionEvent e) {
			return new UIPoint(e.getX(), getHeight() - e.getY());
		}

		private void fireSelectPoint(MotionEvent e) {
			fireCommandEvent(new UIPoint(e.getX(), getHeight() - e.getY()), true);
		}

		private void fireMoveTo(MotionEvent e) {
			fireCommandEvent(new UIPoint(e.getX(), getHeight() - e.getY()), false);
		}
	}




	private class Renderer implements GLSurfaceView.Renderer {

		private Renderer(Context acontext) {
			drawcontext = new AndroidContext(acontext);
		}

		@Override
		public void onDrawFrame(GL10 gl) {
			GLES10.glClearColor(0, 0, 0, 1);
			GLES10.glClear(GL10.GL_DEPTH_BUFFER_BIT | GL10.GL_COLOR_BUFFER_BIT);

			GLES10.glDepthFunc(GLES10.GL_LEQUAL);
			GLES10.glEnable(GLES10.GL_DEPTH_TEST);

			area.drawArea(drawcontext);
		}

		@Override
		public void onSurfaceChanged(GL10 gl, int width, int height) {
			area.setWidth(width);
			area.setHeight(height);
			drawcontext.reinit(width, height);
		}

		@Override
		public void onSurfaceCreated(GL10 gl, EGLConfig config) {
		}
	}

	private class Factory implements EGLContextFactory {

		@Override
		public EGLContext createContext(EGL10 arg0, EGLDisplay display,
				EGLConfig config) {
			int[] attributes = new int[] { EGL10.EGL_NONE };
			return arg0.eglCreateContext(display, config, EGL10.EGL_NO_CONTEXT,
					attributes);
		}

		@Override
		public void destroyContext(EGL10 arg0, EGLDisplay arg1, EGLContext arg2) {
			Log.w("gl", "Invalidating texture context");
			drawcontext.invalidateContext();
			AndroidTextDrawer.invalidateTextures();
			IContextDestroyedListener listener = contextDestroyedListener;
			if (listener != null) {
				listener.glContextDestroyed();
			}
			arg0.eglDestroyContext(arg1, arg2);
		}

	}

	@Override
	public void requestRedraw() {
		requestRender();
	}

	@Override
	public void handleEvent(GOEvent event) {
		area.handleEvent(event);
	}

	public GLDrawContext getDrawContext() {
		return drawcontext;
	}

	public void setContextDestroyedListener(
			IContextDestroyedListener contextDestroyedListener) {
		this.contextDestroyedListener = contextDestroyedListener;
	}

}<|MERGE_RESOLUTION|>--- conflicted
+++ resolved
@@ -1,5 +1,5 @@
 /*******************************************************************************
- * Copyright (c) 2015
+ * Copyright (c) 2015 - 2017
  *
  * Permission is hereby granted, free of charge, to any person obtaining a copy of this software and associated documentation files (the "Software"),
  * to deal in the Software without restriction, including without limitation the rights to use, copy, modify, merge, publish, distribute, sublicense,
@@ -14,6 +14,22 @@
  *******************************************************************************/
 package go.graphics.android;
 
+import java.lang.reflect.Method;
+
+import javax.microedition.khronos.egl.EGL10;
+import javax.microedition.khronos.egl.EGLConfig;
+import javax.microedition.khronos.egl.EGLContext;
+import javax.microedition.khronos.egl.EGLDisplay;
+import javax.microedition.khronos.opengles.GL10;
+
+import go.graphics.GLDrawContext;
+import go.graphics.RedrawListener;
+import go.graphics.UIPoint;
+import go.graphics.area.Area;
+import go.graphics.event.GOEvent;
+import go.graphics.event.GOEventHandlerProvider;
+import go.graphics.event.interpreter.AbstractEventConverter;
+
 import android.content.Context;
 import android.opengl.GLES10;
 import android.opengl.GLSurfaceView;
@@ -23,24 +39,7 @@
 import android.view.MotionEvent;
 import android.view.ScaleGestureDetector;
 
-import java.lang.reflect.Method;
-
-import javax.microedition.khronos.egl.EGL10;
-import javax.microedition.khronos.egl.EGLConfig;
-import javax.microedition.khronos.egl.EGLContext;
-import javax.microedition.khronos.egl.EGLDisplay;
-import javax.microedition.khronos.opengles.GL10;
-
-import go.graphics.GLDrawContext;
-import go.graphics.RedrawListener;
-import go.graphics.UIPoint;
-import go.graphics.area.Area;
-import go.graphics.event.GOEvent;
-import go.graphics.event.GOEventHandlerProvider;
-import go.graphics.event.interpreter.AbstractEventConverter;
-
-public class GOSurfaceView extends GLSurfaceView implements RedrawListener,
-		GOEventHandlerProvider {
+public class GOSurfaceView extends GLSurfaceView implements RedrawListener, GOEventHandlerProvider {
 
 	private final Area area;
 
@@ -65,9 +64,7 @@
 		// api level 11 :-(
 		// super.setPreserveEGLContextOnPause(true);
 		try {
-			Method m =
-					GLSurfaceView.class.getMethod(
-							"setPreserveEGLContextOnPause", Boolean.TYPE);
+			Method m = GLSurfaceView.class.getMethod("setPreserveEGLContextOnPause", Boolean.TYPE);
 			m.invoke(this, true);
 		} catch (Throwable t) {
 			Log.d("gl", "Could not enable context preservation");
@@ -143,47 +140,8 @@
 				} else if (panStarted()) {
 					updatePanPosition(relativePanPoint(e2));
 				} else {
-<<<<<<< HEAD
-					float factor = computeZoomFactor(e);
-					if (e.getAction() == MotionEvent.ACTION_MOVE) {
-						UIPoint point = computePanPoint(e);
-						updatePanPosition(point);
-
-						if (e.getPointerCount() > 1
-								&& (factor < 1 / ZOOMSTART || factor > ZOOMSTART)
-								&& getPointerDistance(e) > ZOOM_MIN_POINTERDISTANCE) {
-							doZoom = true;
-							startZoom();
-						}
-
-						if (doZoom) {
-							updateZoomFactor(factor);
-						}
-
-					} else if (e.getAction() == MotionEvent.ACTION_UP) {
-						endPan(computePanPoint(e));
-						if (doZoom) {
-							endZoomEvent(factor, null);
-						}
-					}
-				}
-			} else {
-				if (e.getAction() == MotionEvent.ACTION_DOWN) {
-					startDraw(convertToLocal(e, 0));
-					panPointerStarts.clear();
-					for (int i = 0; i < e.getPointerCount(); i++) {
-						Integer index = e.getPointerId(i);
-						panPointerStarts.put(index,
-								new UIPoint(e.getX(i), e.getY(i)));
-					}
-				} else if (e.getAction() == MotionEvent.ACTION_MOVE) {
-					updateDrawPosition(convertToLocal(e, 0));
-				} else if (e.getAction() == MotionEvent.ACTION_UP) {
-					endDraw(convertToLocal(e, 0));
-=======
 					panStart = currentPoint(e2);
 					startPan(new UIPoint(0, 0));
->>>>>>> 838730d1
 				}
 
 				return true;
@@ -209,7 +167,7 @@
 
 			@Override
 			public void onScaleEnd(ScaleGestureDetector detector) {
-				endZoomEvent(detector.getCurrentSpan() / startSpan);
+				endZoomEvent(detector.getCurrentSpan() / startSpan, null);
 			}
 		};
 
@@ -256,13 +214,10 @@
 		}
 	}
 
-
-
-
 	private class Renderer implements GLSurfaceView.Renderer {
 
-		private Renderer(Context acontext) {
-			drawcontext = new AndroidContext(acontext);
+		private Renderer(Context aContext) {
+			drawcontext = new AndroidContext(aContext);
 		}
 
 		@Override
@@ -291,8 +246,7 @@
 	private class Factory implements EGLContextFactory {
 
 		@Override
-		public EGLContext createContext(EGL10 arg0, EGLDisplay display,
-				EGLConfig config) {
+		public EGLContext createContext(EGL10 arg0, EGLDisplay display, EGLConfig config) {
 			int[] attributes = new int[] { EGL10.EGL_NONE };
 			return arg0.eglCreateContext(display, config, EGL10.EGL_NO_CONTEXT,
 					attributes);
@@ -309,7 +263,6 @@
 			}
 			arg0.eglDestroyContext(arg1, arg2);
 		}
-
 	}
 
 	@Override
@@ -326,9 +279,7 @@
 		return drawcontext;
 	}
 
-	public void setContextDestroyedListener(
-			IContextDestroyedListener contextDestroyedListener) {
+	public void setContextDestroyedListener(IContextDestroyedListener contextDestroyedListener) {
 		this.contextDestroyedListener = contextDestroyedListener;
 	}
-
 }