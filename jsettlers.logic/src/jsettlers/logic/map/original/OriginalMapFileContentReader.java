--- conflicted
+++ resolved
@@ -55,13 +55,15 @@
 	private byte[] mapContent;
 	private int fileVersion = 0;
 	private OriginalMapFileDataStructs.EMapStartResources startResources = EMapStartResources.HIGH_GOODS;
-
+	private InputStream MapFileStream;
 
 	
 	public OriginalMapFileContent mapData = new OriginalMapFileContent(0);
 	
 	
 	public OriginalMapFileContentReader(InputStream originalMapFile) throws IOException {
+		this.MapFileStream = originalMapFile;
+		
 		//- init Resource Info
 		resources = new LinkedList<MapResourceInfo>();
 		
@@ -69,7 +71,7 @@
 		mapData.setPlayerCount(1);
 
 		//- read File into buffer
-		mapContent = getBytesFromInputStream(originalMapFile);
+		mapContent = getBytesFromInputStream(this.MapFileStream);
 	}
 
 
@@ -575,14 +577,9 @@
 		//- file position
 		int pos = FPart.offset;
 		
-<<<<<<< HEAD
 		for (int i = 0; i < mapData.getPlayerCount(); i++) {
 			
 			int nation = readBEIntFrom(pos);
-=======
-		for (int i = 0; i < players.length; i++) {
-			players[i].nation = OriginalMapFileDataStructs.EMapNations.fromMapValue(readBEIntFrom(pos));
->>>>>>> b5677d79
 			pos += 4;
 			
 			int startX = readBEIntFrom(pos);
