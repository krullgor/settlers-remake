/*******************************************************************************
 * Copyright (c) 2015
 *
 * Permission is hereby granted, free of charge, to any person obtaining a copy of this software and associated documentation files (the "Software"),
 * to deal in the Software without restriction, including without limitation the rights to use, copy, modify, merge, publish, distribute, sublicense,
 * and/or sell copies of the Software, and to permit persons to whom the Software is furnished to do so, subject to the following conditions:
 *
 * The above copyright notice and this permission notice shall be included in all copies or substantial portions of the Software.
 *
 * THE SOFTWARE IS PROVIDED "AS IS", WITHOUT WARRANTY OF ANY KIND, EXPRESS OR IMPLIED, INCLUDING BUT NOT LIMITED TO THE WARRANTIES OF MERCHANTABILITY,
 * FITNESS FOR A PARTICULAR PURPOSE AND NONINFRINGEMENT. IN NO EVENT SHALL THE AUTHORS OR COPYRIGHT HOLDERS BE LIABLE FOR ANY CLAIM, DAMAGES OR OTHER
 * LIABILITY, WHETHER IN AN ACTION OF CONTRACT, TORT OR OTHERWISE, ARISING FROM, OUT OF OR IN CONNECTION WITH THE SOFTWARE OR THE USE OR OTHER
 * DEALINGS IN THE SOFTWARE.
 *******************************************************************************/
package jsettlers.logic.map.original;

import jsettlers.common.landscape.ELandscapeType;
import jsettlers.common.landscape.EResourceType;
import jsettlers.common.map.IMapData;
import jsettlers.common.map.object.BuildingObject;
import jsettlers.common.map.object.MapObject;
import jsettlers.common.map.object.MovableObject;
import jsettlers.common.map.object.StackObject;
import jsettlers.common.position.ShortPoint2D;
import jsettlers.logic.map.original.OriginalMapFileDataStructs.EMapBuildingType;
import jsettlers.logic.map.original.OriginalMapFileDataStructs.EMapResources;
import jsettlers.logic.map.original.OriginalMapFileDataStructs.EMapSettlersType;
import jsettlers.logic.map.original.OriginalMapFileDataStructs.EMapStackType;

import java.util.List;
import java.util.Vector;


/**
 * @author Thomas Zeugner
 * @author codingberlin
 */
public class OriginalMapFileContent implements IMapData
{
<<<<<<< HEAD
	
	//--------------------------------------------------//
	public static class MapPlayerInfo {
		public int startX;
		public int startY;
		public String playerName;
		public OriginalMapFileDataStructs.EMapNations nation;
		
		public MapPlayerInfo(int X, int Y, String playerName, int nationInt) {
			this.startX = X;
			this.startY = Y;
			this.playerName = playerName;
			this.nation = OriginalMapFileDataStructs.EMapNations.FromMapValue(nationInt);
		}
		
		public MapPlayerInfo(int X, int Y) {
			this.startX = X;
			this.startY = Y;
			this.playerName = "";
			this.nation = OriginalMapFileDataStructs.EMapNations.ROMANS;
		}
	}
	
	//--------------------------------------------------//
	
	
=======
	private boolean startTowerMaterialsAndSettlersWereSet = false;
	private EMapStartResources mapStartResources;
>>>>>>> b5677d79
	public int fileChecksum = 0;
	
	//- original maps are squared
	private int widthHeight = 0;
	private int dataCount = 0;

<<<<<<< HEAD
	private byte [] height = null;
	private ELandscapeType[] landscapeType = null;
	private MapObject [] mapObject = null ;
	private byte [] plyerClaim = null ;
	private byte [] accessible = null ;
	private EResourceType [] resources = null;
	private byte [] resourceAmount = null;
	
=======
	private byte[] height;
	private ELandscapeType[] landscapeType;
	private MapObject[] object;
	private byte[] plyerClaim;
	private byte[] accessible;
	private EResourceType[] resourceTypes;
	private byte[] resourceAmounts;

>>>>>>> b5677d79
	private MapPlayerInfo[] mapPlayerInfos;
	
	public OriginalMapFileContent(int widthHeight) {
		setWidthHeight(widthHeight);
	}
	
	public void setWidthHeight(int widthHeight) {
		this.widthHeight = widthHeight;
		
		dataCount = widthHeight * widthHeight;
		
		height = new byte[dataCount];
		landscapeType = new ELandscapeType[dataCount];
		mapObject = new MapObject[dataCount];
		plyerClaim = new byte[dataCount];
		accessible = new byte[dataCount];
<<<<<<< HEAD
		resources = new EResourceType[dataCount];
		resourceAmount = new byte[dataCount];
=======
		resourceTypes = new EResourceType[dataCount];
		resourceAmounts = new byte[dataCount];
>>>>>>> b5677d79
	}
	
	public void setLandscapeHeight(int pos, int height) {
		if ((pos<0) || (pos> dataCount)) return;
		
		//- apply scaling of remake to original...
		height = height / 2;
		
		// TODO: original maps can be higher then 127!
		if (height>127) height=127;
		if (height<0) height=0;
		
		this.height[pos] = (byte)height;
	}

	
	public void setLandscape(int pos, int type) {
		if ((pos<0) || (pos> dataCount)) return;

		OriginalMapFileDataStructs.EOriginalLandscapeType originalType = OriginalMapFileDataStructs.EOriginalLandscapeType.getTypeByInt(type);

		//TODO: remove me when Original Maps are finished ---- begin
		/*if (!types.contains(originalType)) {
			types.add(originalType);
			System.out.print("#" + originalType + "(" + (pos % widthHeight) + "|" + (pos / widthHeight) + ")");
			if (originalType == OriginalMapFileDataStructs.EOriginalLandscapeType.NOT_A_TYPE) {
				System.out.println(" (not a type: " + type + ")");
			}
			if (originalType.value != null) {
				System.out.println(" (" + originalType.value + ")");
			} else System.out.println();
		}*/
		//TODO: remove me when Original Maps are finished ---- end
		landscapeType[pos] = originalType.value;
	}
	
	
	private List<OriginalMapFileDataStructs.EObjectType> mapObjects = new Vector<OriginalMapFileDataStructs.EObjectType>();

	public void setMapObject(int pos, int type) {
		if ((pos<0) || (pos> dataCount)) return;

		OriginalMapFileDataStructs.EObjectType originalType = OriginalMapFileDataStructs.EObjectType.getTypeByInt(type);
		//TODO: remove me when Original Maps are finished ---- begin
		/*if (!mapObjects.contains(originalType)) {
			mapObjects.add(originalType);
			System.out.print("#" + originalType + "(" + (pos % widthHeight) + "|" + (pos / widthHeight) + ")");
			if (originalType == OriginalMapFileDataStructs.EObjectType.NO_OBJECT) {
				System.out.println(" (not a type: " + type + ")");
			}
			if (originalType.value != null) {
				System.out.println(" (" + originalType.value + ")");
			} else System.out.println();
		}*/
		//TODO: remove me when Original Maps are finished ---- end

		mapObject[pos] = OriginalMapFileDataStructs.EObjectType.getTypeByInt(type).value;
	}
	
	public void setPlayerCount(int count)
	{
		mapPlayerInfos = new MapPlayerInfo[count];
		
		for (int i=0; i < count; i++) {
			mapPlayerInfos[i] = new MapPlayerInfo(20+i*10,20+i*10);
		}
	}
	
	
	public void setPlayer(int index, int x, int y, int NationType, String PlayerName)
	{
		System.out.println("Player "+ Integer.toString(index) +" : "+ PlayerName +" @ ("+ x +" , "+ y +")");
		
		if ((index < 0) || (index >= mapPlayerInfos.length)) return;
		
		mapPlayerInfos[index].nation = OriginalMapFileDataStructs.EMapNations.FromMapValue(NationType);
		mapPlayerInfos[index].startX = x;
		mapPlayerInfos[index].startY = y;
		mapPlayerInfos[index].playerName = PlayerName;
	}
	
<<<<<<< HEAD
	public void setPlayer(int index, int x, int y, OriginalMapFileDataStructs.EMapNations NationType, String PlayerName)
	{
		if ((index < 0) || (index >= mapPlayerInfos.length)) return;
		
		mapPlayerInfos[index].nation = NationType;
		mapPlayerInfos[index].startX = x;
		mapPlayerInfos[index].startY = y;
		mapPlayerInfos[index].playerName = PlayerName;
=======
	public void setResources(int pos, byte resource) {
		if ((pos<0) || (pos> dataCount)) return;
		
		resourceTypes[pos] = OriginalMapFileDataStructs.getResourceTypeFrom(resource);
		resourceAmounts[pos] = OriginalMapFileDataStructs.getResourceAmountFrom(resource);
>>>>>>> b5677d79
	}
	
	
	public void setMapObject(int x, int y, MapObject newMapObject)	{
		
		int pos = y * widthHeight + x;
		
		if ((pos < 0) || (pos >= dataCount)) return;
		

		mapObject[pos] = newMapObject;
	}
	
	public void setBuilding(int x, int y, int BType, int party, int countSword1, int countSword2, int countSword3, int countArcher1, int countArcher2, int countArcher3, int countSpear1, int countSpear2, int countSpear3) {
		int pos = y * widthHeight + x;
		
		if ((pos < 0) || (pos >= dataCount)) return;
		
		EMapBuildingType BuildingType = EMapBuildingType.getTypeByInt(BType);
		
		if (BuildingType == EMapBuildingType.NOT_A_BUILDING) return;
		if (BuildingType.value != null) {
			mapObject[pos] = new BuildingObject(BuildingType.value, (byte)party);
		}
	}
	
	public void setSettler(int x, int y, int SType, int party) {
		int pos = y * widthHeight + x;
		
		if ((pos < 0) || (pos >= dataCount)) return;
		
		EMapSettlersType SettlerType = EMapSettlersType.getTypeByInt(SType);
		
		if (SettlerType == EMapSettlersType.NOT_A_SETTLER) return;
		if (SettlerType.value != null) {
			mapObject[pos] = new MovableObject(SettlerType.value, (byte)party);
		}
	}
	
	
	
	public void setStack(int x, int y, int SType, int count) {
		int pos = y * widthHeight + x;
		
		if ((pos < 0) || (pos >= dataCount)) return;
		
		EMapStackType StackType = EMapStackType.getTypeByInt(SType);
		
		if (StackType == EMapStackType.NOT_A_STACK) return;
		if (StackType.value != null) {
			mapObject[pos] = new StackObject(StackType.value, count);
		}
	}

	
	public void setPalyerClaim(int pos, int player) {
		if ((pos < 0) || (pos >= dataCount)) return;
		
		if ((player > 120) || (player < 0))
		{
			//- no player
			plyerClaim[pos] = 0;
		}
		else
		{
			//- Player 0 => 1
			plyerClaim[pos] = (byte)(player + 1);
		}
		
		
	}
	
	public void setAccessible(int pos, byte isAccessible) {
		if ((pos < 0) || (pos >= dataCount)) return;
		
		accessible[pos] = isAccessible;
	}
	
	public void setResources(int pos, int ResourcesType, int ResourcesAmount) {
		if ((pos < 0) || (pos >= dataCount)) return;
		
		EMapResources RType = EMapResources.getTypeByInt(ResourcesType);
		if (RType == EMapResources.NOT_A_RESOURCE_TYPE) return;
		
		if (ResourcesType==0) return;
		
		resources[pos] = RType.value;
		resourceAmount[pos] = (byte)ResourcesAmount;
	}


	//- free the Arrays
	public void FreeBuffer()
	{
		dataCount = 0;
		height = null;
		landscapeType = null;
		mapObject = null;
		plyerClaim = null;
		accessible = null;
		resources = null;
		resourceAmount = null;
	}
	
	//------------------------//
	//-- Interface IMapData --//
	//------------------------//
	
	@Override
	public int getWidth() {
		return widthHeight;
	}
	
	@Override
	public int getHeight() {
		return widthHeight;
	}

	@Override
	public ELandscapeType getLandscape(int x, int y) {
		int pos = y * widthHeight + x;
		
		if ((pos < 0) || (pos >= dataCount)) return ELandscapeType.WATER1;
		
		if (landscapeType[pos]==null) return ELandscapeType.GRASS;
		
		return landscapeType[pos];
	}
	
	@Override
	public MapObject getMapObject(int x, int y) {
		int pos = y * widthHeight + x;
		
		if ((pos < 0) || (pos >= dataCount)) return null;
		
		return mapObject[pos];
	}

	@Override
	public byte getLandscapeHeight(int x, int y) {
		int pos = y * widthHeight + x;
		
		if ((pos < 0) || (pos >= dataCount)) return 0;
		
		return height[pos];
	}

	/**
	 * Gets the amount of resources for a given position. In range 0..127
	 */
	@Override
	public byte getResourceAmount(short x, short y) {
		int pos = y * widthHeight + x;
<<<<<<< HEAD
		
		if ((pos < 0) || (pos >= dataCount)) return 0;
		
		if (resources[pos]==null) return 0;
		
		return resourceAmount[pos];
=======

		if ((pos < 0) || (pos > dataCount)) return 0;

		return resourceAmounts[pos];
>>>>>>> b5677d79
	}

	@Override
	public EResourceType getResourceType(short x, short y) {
		int pos = y * widthHeight + x;
<<<<<<< HEAD
		
		if ((pos < 0) || (pos >= dataCount)) return EResourceType.FISH;
		
		if (resources[pos]==null) return EResourceType.FISH;
		return resources[pos];
=======

		if ((pos < 0) || (pos > dataCount)) return null;

		return resourceTypes[pos];
>>>>>>> b5677d79
	}
	
	/**
	 * Gets the id of the blocked partition of the given position.
	 * @return The id of the blocked partition the given position belongs to.
	 */
	@Override
	public short getBlockedPartition(short x, short y) {
		int pos = y * widthHeight + x;
		
		if ((pos < 0) || (pos >= dataCount)) return 0;
		
		//- Player1=1 ... Player2=2 ... noPlayer=0
		return plyerClaim[pos]; // TODO: Bug? setting: getBlockedPartition(x,y) to plyerClaim[pos]; leads to no border is shown 
	}
	
	
	@Override
	public ShortPoint2D getStartPoint(int player) {
		if ((player < 0) || (player >= mapPlayerInfos.length))
		{
			System.out.print("Error: not a player for getStartPoint("+ player +")");
			return new ShortPoint2D(100,100);
		}
		return new ShortPoint2D(mapPlayerInfos[player].startX, mapPlayerInfos[player].startY);
	}
	
	@Override
	public int getPlayerCount() {
		return mapPlayerInfos.length;
	}

	//--------------------------------------------------//
	public static class MapPlayerInfo {
		public int startX;
		public int startY;
		public String playerName;
		public OriginalMapFileDataStructs.EMapNations nation;

		public MapPlayerInfo(int X, int Y, String playerName, int nationInt) {
			this.startX = X;
			this.startY = Y;
			this.playerName = playerName;
			this.nation = OriginalMapFileDataStructs.EMapNations.fromMapValue(nationInt);
		}

		public MapPlayerInfo(int X, int Y, String playerName, OriginalMapFileDataStructs.EMapNations nation) {
			this.startX = X;
			this.startY = Y;
			this.playerName = playerName;
			this.nation = nation;
		}
	}

	//--------------------------------------------------//

}<|MERGE_RESOLUTION|>--- conflicted
+++ resolved
@@ -37,7 +37,6 @@
  */
 public class OriginalMapFileContent implements IMapData
 {
-<<<<<<< HEAD
 	
 	//--------------------------------------------------//
 	public static class MapPlayerInfo {
@@ -64,17 +63,12 @@
 	//--------------------------------------------------//
 	
 	
-=======
-	private boolean startTowerMaterialsAndSettlersWereSet = false;
-	private EMapStartResources mapStartResources;
->>>>>>> b5677d79
 	public int fileChecksum = 0;
 	
 	//- original maps are squared
 	private int widthHeight = 0;
 	private int dataCount = 0;
 
-<<<<<<< HEAD
 	private byte [] height = null;
 	private ELandscapeType[] landscapeType = null;
 	private MapObject [] mapObject = null ;
@@ -83,16 +77,6 @@
 	private EResourceType [] resources = null;
 	private byte [] resourceAmount = null;
 	
-=======
-	private byte[] height;
-	private ELandscapeType[] landscapeType;
-	private MapObject[] object;
-	private byte[] plyerClaim;
-	private byte[] accessible;
-	private EResourceType[] resourceTypes;
-	private byte[] resourceAmounts;
-
->>>>>>> b5677d79
 	private MapPlayerInfo[] mapPlayerInfos;
 	
 	public OriginalMapFileContent(int widthHeight) {
@@ -109,13 +93,8 @@
 		mapObject = new MapObject[dataCount];
 		plyerClaim = new byte[dataCount];
 		accessible = new byte[dataCount];
-<<<<<<< HEAD
 		resources = new EResourceType[dataCount];
 		resourceAmount = new byte[dataCount];
-=======
-		resourceTypes = new EResourceType[dataCount];
-		resourceAmounts = new byte[dataCount];
->>>>>>> b5677d79
 	}
 	
 	public void setLandscapeHeight(int pos, int height) {
@@ -153,12 +132,12 @@
 	}
 	
 	
-	private List<OriginalMapFileDataStructs.EObjectType> mapObjects = new Vector<OriginalMapFileDataStructs.EObjectType>();
+	//private List<OriginalMapFileDataStructs.EObjectType> mapObjects = new Vector<OriginalMapFileDataStructs.EObjectType>();
 
 	public void setMapObject(int pos, int type) {
 		if ((pos<0) || (pos> dataCount)) return;
 
-		OriginalMapFileDataStructs.EObjectType originalType = OriginalMapFileDataStructs.EObjectType.getTypeByInt(type);
+		//OriginalMapFileDataStructs.EObjectType originalType = OriginalMapFileDataStructs.EObjectType.getTypeByInt(type);
 		//TODO: remove me when Original Maps are finished ---- begin
 		/*if (!mapObjects.contains(originalType)) {
 			mapObjects.add(originalType);
@@ -197,7 +176,6 @@
 		mapPlayerInfos[index].playerName = PlayerName;
 	}
 	
-<<<<<<< HEAD
 	public void setPlayer(int index, int x, int y, OriginalMapFileDataStructs.EMapNations NationType, String PlayerName)
 	{
 		if ((index < 0) || (index >= mapPlayerInfos.length)) return;
@@ -206,13 +184,6 @@
 		mapPlayerInfos[index].startX = x;
 		mapPlayerInfos[index].startY = y;
 		mapPlayerInfos[index].playerName = PlayerName;
-=======
-	public void setResources(int pos, byte resource) {
-		if ((pos<0) || (pos> dataCount)) return;
-		
-		resourceTypes[pos] = OriginalMapFileDataStructs.getResourceTypeFrom(resource);
-		resourceAmounts[pos] = OriginalMapFileDataStructs.getResourceAmountFrom(resource);
->>>>>>> b5677d79
 	}
 	
 	
@@ -317,6 +288,7 @@
 		resourceAmount = null;
 	}
 	
+	
 	//------------------------//
 	//-- Interface IMapData --//
 	//------------------------//
@@ -366,36 +338,22 @@
 	@Override
 	public byte getResourceAmount(short x, short y) {
 		int pos = y * widthHeight + x;
-<<<<<<< HEAD
 		
 		if ((pos < 0) || (pos >= dataCount)) return 0;
 		
 		if (resources[pos]==null) return 0;
 		
 		return resourceAmount[pos];
-=======
-
-		if ((pos < 0) || (pos > dataCount)) return 0;
-
-		return resourceAmounts[pos];
->>>>>>> b5677d79
 	}
 
 	@Override
 	public EResourceType getResourceType(short x, short y) {
 		int pos = y * widthHeight + x;
-<<<<<<< HEAD
 		
 		if ((pos < 0) || (pos >= dataCount)) return EResourceType.FISH;
 		
 		if (resources[pos]==null) return EResourceType.FISH;
 		return resources[pos];
-=======
-
-		if ((pos < 0) || (pos > dataCount)) return null;
-
-		return resourceTypes[pos];
->>>>>>> b5677d79
 	}
 	
 	/**
@@ -428,28 +386,4 @@
 		return mapPlayerInfos.length;
 	}
 
-	//--------------------------------------------------//
-	public static class MapPlayerInfo {
-		public int startX;
-		public int startY;
-		public String playerName;
-		public OriginalMapFileDataStructs.EMapNations nation;
-
-		public MapPlayerInfo(int X, int Y, String playerName, int nationInt) {
-			this.startX = X;
-			this.startY = Y;
-			this.playerName = playerName;
-			this.nation = OriginalMapFileDataStructs.EMapNations.fromMapValue(nationInt);
-		}
-
-		public MapPlayerInfo(int X, int Y, String playerName, OriginalMapFileDataStructs.EMapNations nation) {
-			this.startX = X;
-			this.startY = Y;
-			this.playerName = playerName;
-			this.nation = nation;
-		}
-	}
-
-	//--------------------------------------------------//
-
 }