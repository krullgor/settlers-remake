--- conflicted
+++ resolved
@@ -122,10 +122,6 @@
 
 			System.out.println("build: " + buildingType);
 			break;
-<<<<<<< HEAD
-=======
-		}
->>>>>>> f7854dd5
 
 		case SHOW_CONSTRUCTION_MARK: {
 			buildingType = ((ShowConstructionMarksAction) action).getBuildingType();
