/*******************************************************************************
 * Copyright (c) 2015
 *
 * Permission is hereby granted, free of charge, to any person obtaining a copy of this software and associated documentation files (the "Software"),
 * to deal in the Software without restriction, including without limitation the rights to use, copy, modify, merge, publish, distribute, sublicense,
 * and/or sell copies of the Software, and to permit persons to whom the Software is furnished to do so, subject to the following conditions:
 *
 * The above copyright notice and this permission notice shall be included in all copies or substantial portions of the Software.
 *
 * THE SOFTWARE IS PROVIDED "AS IS", WITHOUT WARRANTY OF ANY KIND, EXPRESS OR IMPLIED, INCLUDING BUT NOT LIMITED TO THE WARRANTIES OF MERCHANTABILITY,
 * FITNESS FOR A PARTICULAR PURPOSE AND NONINFRINGEMENT. IN NO EVENT SHALL THE AUTHORS OR COPYRIGHT HOLDERS BE LIABLE FOR ANY CLAIM, DAMAGES OR OTHER
 * LIABILITY, WHETHER IN AN ACTION OF CONTRACT, TORT OR OTHERWISE, ARISING FROM, OUT OF OR IN CONNECTION WITH THE SOFTWARE OR THE USE OR OTHER
 * DEALINGS IN THE SOFTWARE.
 *******************************************************************************/
package jsettlers.main;

import java.io.DataInputStream;
import java.io.DataOutputStream;
import java.io.File;
import java.io.FileInputStream;
import java.io.IOException;
import java.io.PrintStream;
import java.text.DateFormat;
import java.text.SimpleDateFormat;
import java.util.Arrays;
import java.util.Date;

import jsettlers.ai.highlevel.AiExecutor;
import jsettlers.common.CommonConstants;
import jsettlers.common.map.IGraphicsGrid;
import jsettlers.common.map.MapLoadException;
import jsettlers.common.player.IInGamePlayer;
import jsettlers.common.resources.ResourceManager;
import jsettlers.common.statistics.IStatisticable;
import jsettlers.graphics.map.IMapInterfaceConnector;
import jsettlers.graphics.map.draw.ImageProvider;
import jsettlers.graphics.progress.EProgressState;
import jsettlers.graphics.startscreen.interfaces.EGameError;
import jsettlers.graphics.startscreen.interfaces.IGameExitListener;
import jsettlers.graphics.startscreen.interfaces.IStartedGame;
import jsettlers.graphics.startscreen.interfaces.IStartingGame;
import jsettlers.graphics.startscreen.interfaces.IStartingGameListener;
import jsettlers.input.GuiInterface;
import jsettlers.input.IGameStoppable;
import jsettlers.input.PlayerState;
import jsettlers.logic.buildings.Building;
import jsettlers.logic.constants.MatchConstants;
import jsettlers.logic.map.grid.MainGrid;
import jsettlers.logic.map.save.IGameCreator;
import jsettlers.logic.map.save.IGameCreator.MainGridWithUiSettings;
import jsettlers.logic.map.save.MapList;
import jsettlers.logic.map.save.loader.MapLoader;
import jsettlers.logic.movable.Movable;
import jsettlers.logic.player.PlayerSetting;
import jsettlers.logic.statistics.GameStatistics;
import jsettlers.logic.timer.RescheduleTimer;
import jsettlers.network.client.OfflineNetworkConnector;
import jsettlers.network.client.interfaces.IGameClock;
import jsettlers.network.client.interfaces.INetworkConnector;
import jsettlers.network.synchronic.random.RandomSingleton;

/**
 * This class can start a Thread that loads and sets up a game and wait's for its termination.
 *
 * @author Andreas Eberle
 */
public class JSettlersGame {
	private final Object stopMutex = new Object();

	private final IGameCreator mapCreator;
	private final long randomSeed;
	private final byte playerId;
	private final PlayerSetting[] playerSettings;
	private final INetworkConnector networkConnector;
	private final boolean multiplayer;
	private final DataInputStream replayFileInputStream;

	private final GameRunner gameRunner;

	private boolean stopped = false;
	private boolean started = false;

	private PrintStream systemErrorStream;
	private PrintStream systemOutStream;

	private JSettlersGame(IGameCreator mapCreator, long randomSeed, INetworkConnector networkConnector, byte playerId,
			PlayerSetting[] playerSettings,
			boolean controlAll, boolean multiplayer, DataInputStream replayFileInputStream) {
		configureLogging(mapCreator);

		System.out.println("JsettlersGame(): seed: " + randomSeed + " playerId: " + playerId + " availablePlayers: "
				+ Arrays.toString(playerSettings) + " multiplayer: " + multiplayer + " mapCreator: " + mapCreator);

		this.mapCreator = mapCreator;
		this.randomSeed = randomSeed;
		this.networkConnector = networkConnector;
		this.playerId = playerId;
		this.playerSettings = playerSettings;
		this.multiplayer = multiplayer;
		this.replayFileInputStream = replayFileInputStream;

		MatchConstants.ENABLE_ALL_PLAYER_FOG_OF_WAR = controlAll;
		MatchConstants.ENABLE_ALL_PLAYER_SELECTION = controlAll;
		MatchConstants.ENABLE_FOG_OF_WAR_DISABLING = controlAll;

		this.gameRunner = new GameRunner();
	}

	/**
	 *
	 * @param mapCreator
	 * @param randomSeed
	 * @param networkConnector
	 * @param playerId
	 */
	public JSettlersGame(IGameCreator mapCreator, long randomSeed, INetworkConnector networkConnector, byte playerId,
			PlayerSetting[] playerSettings) {
		this(mapCreator, randomSeed, networkConnector, playerId, playerSettings, CommonConstants.CONTROL_ALL, true, null);
	}

	/**
	 * Creates a new {@link JSettlersGame} object with an {@link OfflineNetworkConnector}.
	 *
	 * @param mapCreator
	 * @param randomSeed
	 * @param playerId
	 */
	public JSettlersGame(IGameCreator mapCreator, long randomSeed, byte playerId, PlayerSetting[] playerSettings) {
		this(mapCreator, randomSeed, new OfflineNetworkConnector(), playerId, playerSettings, true, false, null);
	}

	public static JSettlersGame loadFromReplayFile(File loadableReplayFile, INetworkConnector networkConnector,
			ReplayStartInformation replayStartInformation) throws IOException {
		DataInputStream replayFileInputStream = new DataInputStream(new FileInputStream(loadableReplayFile));
		replayStartInformation.deserialize(replayFileInputStream);

		MapLoader mapCreator = MapList.getDefaultList().getMapById(replayStartInformation.getMapId());
		return new JSettlersGame(mapCreator, replayStartInformation.getRandomSeed(), networkConnector,
				(byte) replayStartInformation.getPlayerId(), replayStartInformation.getPlayerSettings(), true, false,
				replayFileInputStream);
	}

	/**
	 * Starts the game in a new thread. Returns immediately.
	 *
	 * @return
	 */
	public synchronized IStartingGame start() {
		if (!started) {
			started = true;
			new Thread(null, gameRunner, "GameThread", 128 * 1024).start();
		}
		return gameRunner;
	}

	public void stop() {
		synchronized (stopMutex) {
			stopped = true;
			stopMutex.notifyAll();
		}
	}

	public class GameRunner implements Runnable, IStartingGame, IStartedGame, IGameStoppable {
		private IStartingGameListener startingGameListener;
		private MainGrid mainGrid;
		private GameStatistics statistics;
		private EProgressState progressState;
		private float progress;
		private IGameExitListener exitListener;
		private boolean gameRunning;

		@Override
		public void run() {
			try {

				updateProgressListener(EProgressState.LOADING, 0.1f);

				DataOutputStream replayFileStream = createReplayFileStream();

				IGameClock gameClock = MatchConstants.clock = networkConnector.getGameClock();
				gameClock.setReplayLogStream(replayFileStream);
				RandomSingleton.load(randomSeed);
				Movable.resetState();

				updateProgressListener(EProgressState.LOADING_MAP, 0.3f);
				Thread imagePreloader = ImageProvider.getInstance().startPreloading();

				MainGridWithUiSettings gridWithUiState = mapCreator.loadMainGrid(playerSettings);
				mainGrid = gridWithUiState.getMainGrid();
				PlayerState playerState = gridWithUiState.getPlayerState(playerId);

				RescheduleTimer.schedule(gameClock); // schedule timer

				updateProgressListener(EProgressState.LOADING_IMAGES, 0.7f);
				statistics = new GameStatistics(gameClock);

				mainGrid.initForPlayer(playerId, playerState.getFogOfWar());
				mainGrid.startThreads();

				if (imagePreloader != null)
					imagePreloader.join(); // Wait for ImageProvider to finish loading the images

				waitForStartingGameListener();
				updateProgressListener(EProgressState.WAITING_FOR_OTHER_PLAYERS, 0.98f);

				if (replayFileInputStream != null) {
					gameClock.loadReplayLogFromStream(replayFileInputStream);
				}

				networkConnector.setStartFinished(true);
				waitForAllPlayersStartFinished(networkConnector);

				final IMapInterfaceConnector connector = startingGameListener.preLoadFinished(this);
				GuiInterface guiInterface = new GuiInterface(connector, gameClock, networkConnector.getTaskScheduler(), mainGrid.getGuiInputGrid(),
						this, playerId, multiplayer);
				connector.loadUIState(playerState.getUiState()); // This is required after the GuiInterface instantiation so that
<<<<<<< HEAD
																	// ConstructionMarksThread
				// has it's mapArea variable initialised via the EActionType.SCREEN_CHANGE event.
=======
				// ConstructionMarksThread has it's mapArea variable initialized via the EActionType.SCREEN_CHANGE event.
>>>>>>> 41e445fa

				AiExecutor aiExecutor = new AiExecutor(playerSettings, mainGrid, networkConnector.getTaskScheduler());
				networkConnector.getGameClock().schedule(aiExecutor, (short) 10000);

				gameClock.startExecution(); // WARNING: GAME CLOCK IS STARTED! NO CONFIGURATION AFTER THIS POINT! =================================
				gameRunning = true;

				startingGameListener.startFinished();

				synchronized (stopMutex) {
					while (!stopped) {
						try {
							stopMutex.wait();
						} catch (InterruptedException e) {
						}
					}
				}

				networkConnector.shutdown();
				gameClock.stopExecution();
				connector.shutdown();
				mainGrid.stopThreads();
				guiInterface.stop();
				RescheduleTimer.stop();
				Movable.resetState();
				Building.dropAllBuildings();

				System.setErr(systemErrorStream);
				System.setOut(systemOutStream);
			} catch (MapLoadException e) {
				e.printStackTrace();
				reportFail(EGameError.MAPLOADING_ERROR, e);
			} catch (Exception e) {
				e.printStackTrace();
				reportFail(EGameError.UNKNOWN_ERROR, e);
			} finally {
				if (exitListener != null) {
					exitListener.gameExited(this);
				}
			}
		}

		private DataOutputStream createReplayFileStream() throws IOException {
			final String replayFilename = getLogFile(mapCreator, "_replay.log");
			DataOutputStream replayFileStream = new DataOutputStream(ResourceManager.writeFile(replayFilename));

			ReplayStartInformation replayInfo = new ReplayStartInformation(randomSeed, mapCreator.getMapName(), mapCreator.getMapId(), playerId,
					playerSettings);
			replayInfo.serialize(replayFileStream);
			replayFileStream.flush();

			return replayFileStream;
		}

		/**
		 * Waits until the {@link #startingGameListener} has been set.
		 */
		private void waitForStartingGameListener() {
			while (startingGameListener == null) {
				try {
					Thread.sleep(5);
				} catch (InterruptedException e) {
				}
			}
		}

		private void waitForAllPlayersStartFinished(INetworkConnector networkConnector) {
			while (!networkConnector.haveAllPlayersStartFinished()) {
				try {
					Thread.sleep(5);
				} catch (InterruptedException e) {
				}
			}
		}

		private void updateProgressListener(EProgressState progressState,
				float progress) {
			this.progressState = progressState;
			this.progress = progress;

			if (startingGameListener != null)
				startingGameListener.startProgressChanged(progressState, progress);
		}

		private void reportFail(EGameError gameError, Exception e) {
			if (startingGameListener != null)
				startingGameListener.startFailed(gameError, e);
		}

		// METHODS of IStartingGame
		// ====================================================
		@Override
		public void setListener(IStartingGameListener startingGameListener) {
			this.startingGameListener = startingGameListener;
			if (startingGameListener != null)
				startingGameListener.startProgressChanged(progressState, progress);
		}

		@Override
		public void abort() {
			stop();
		}

		// METHODS of IStartedGame
		// ======================================================
		@Override
		public IGraphicsGrid getMap() {
			return mainGrid.getGraphicsGrid();
		}

		@Override
		public IStatisticable getPlayerStatistics() {
			return statistics;
		}

		@Override
		public IInGamePlayer getInGamePlayer() {
			return mainGrid.getPartitionsGrid().getPlayer(playerId);
		}

		public boolean isStopped() {
			return stopped;
		}

		@Override
		public void stopGame() {
			stop();
		}

		@Override
		public void setGameExitListener(IGameExitListener exitListener) {
			this.exitListener = exitListener;
		}

		@Override
		public boolean isStartupFinished() {
			return gameRunning;
		}

		public MainGrid getMainGrid() {
			return mainGrid;
		}

	}

	private void configureLogging(final IGameCreator mapcreator) {
		try {
			systemErrorStream = System.err;
			systemOutStream = System.out;

			if (!CommonConstants.ENABLE_CONSOLE_LOGGING) {
				PrintStream outLogStream = new PrintStream(ResourceManager.writeFile(getLogFile(mapcreator, "_out.log")));
				System.setOut(outLogStream);
				System.setErr(outLogStream);
			}
		} catch (IOException ex) {
			throw new RuntimeException("Error setting up logging.", ex);
		}
	}

	private static String getLogFile(IGameCreator mapcreator, String suffix) {
		final String dateAndMap = getLogDateFormatter().format(new Date()) + "_" + mapcreator.getMapName().replace(" ", "_");
		final String logFolder = "logs/" + dateAndMap + "/";

		final String replayFilename = logFolder + dateAndMap + suffix;
		return replayFilename;
	}

	private static DateFormat getLogDateFormatter() {
		return new SimpleDateFormat("yyyy-MM-dd_HH-mm-ss");
	}
}<|MERGE_RESOLUTION|>--- conflicted
+++ resolved
@@ -214,12 +214,7 @@
 				GuiInterface guiInterface = new GuiInterface(connector, gameClock, networkConnector.getTaskScheduler(), mainGrid.getGuiInputGrid(),
 						this, playerId, multiplayer);
 				connector.loadUIState(playerState.getUiState()); // This is required after the GuiInterface instantiation so that
-<<<<<<< HEAD
-																	// ConstructionMarksThread
-				// has it's mapArea variable initialised via the EActionType.SCREEN_CHANGE event.
-=======
 				// ConstructionMarksThread has it's mapArea variable initialized via the EActionType.SCREEN_CHANGE event.
->>>>>>> 41e445fa
 
 				AiExecutor aiExecutor = new AiExecutor(playerSettings, mainGrid, networkConnector.getTaskScheduler());
 				networkConnector.getGameClock().schedule(aiExecutor, (short) 10000);
