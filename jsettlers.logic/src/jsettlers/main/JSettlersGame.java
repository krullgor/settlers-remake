/*******************************************************************************
 * Copyright (c) 2015
 *
 * Permission is hereby granted, free of charge, to any person obtaining a copy of this software and associated documentation files (the "Software"),
 * to deal in the Software without restriction, including without limitation the rights to use, copy, modify, merge, publish, distribute, sublicense,
 * and/or sell copies of the Software, and to permit persons to whom the Software is furnished to do so, subject to the following conditions:
 *
 * The above copyright notice and this permission notice shall be included in all copies or substantial portions of the Software.
 *
 * THE SOFTWARE IS PROVIDED "AS IS", WITHOUT WARRANTY OF ANY KIND, EXPRESS OR IMPLIED, INCLUDING BUT NOT LIMITED TO THE WARRANTIES OF MERCHANTABILITY,
 * FITNESS FOR A PARTICULAR PURPOSE AND NONINFRINGEMENT. IN NO EVENT SHALL THE AUTHORS OR COPYRIGHT HOLDERS BE LIABLE FOR ANY CLAIM, DAMAGES OR OTHER
 * LIABILITY, WHETHER IN AN ACTION OF CONTRACT, TORT OR OTHERWISE, ARISING FROM, OUT OF OR IN CONNECTION WITH THE SOFTWARE OR THE USE OR OTHER
 * DEALINGS IN THE SOFTWARE.
 *******************************************************************************/
package jsettlers.main;

import java.io.DataInputStream;
import java.io.DataOutputStream;
import java.io.File;
import java.io.FileInputStream;
import java.io.IOException;
import java.io.PrintStream;
import java.text.DateFormat;
import java.text.SimpleDateFormat;
import java.util.Arrays;
import java.util.Date;

import jsettlers.ai.highlevel.AiExecutor;
import jsettlers.common.CommonConstants;
import jsettlers.common.map.IGraphicsGrid;
import jsettlers.common.map.MapLoadException;
import jsettlers.common.menu.EGameError;
import jsettlers.common.menu.EProgressState;
import jsettlers.common.menu.IGameExitListener;
import jsettlers.common.menu.IMapInterfaceConnector;
import jsettlers.common.menu.IStartedGame;
import jsettlers.common.menu.IStartingGame;
import jsettlers.common.menu.IStartingGameListener;
import jsettlers.common.player.IInGamePlayer;
import jsettlers.common.resources.ResourceManager;
import jsettlers.common.statistics.IStatisticable;
import jsettlers.graphics.map.draw.ImageProvider;
import jsettlers.input.GuiInterface;
import jsettlers.input.IGameStoppable;
import jsettlers.input.PlayerState;
import jsettlers.logic.buildings.Building;
import jsettlers.logic.buildings.trading.MarketBuilding;
import jsettlers.logic.constants.MatchConstants;
import jsettlers.logic.map.MapLoader;
import jsettlers.logic.map.grid.MainGrid;
import jsettlers.logic.map.grid.partition.PartitionsGrid;
import jsettlers.logic.map.save.IGameCreator;
import jsettlers.logic.map.save.IGameCreator.MainGridWithUiSettings;
import jsettlers.logic.map.save.MapList;
import jsettlers.logic.movable.Movable;
import jsettlers.logic.player.PlayerSetting;
import jsettlers.logic.statistics.GameStatistics;
import jsettlers.logic.timer.RescheduleTimer;
import jsettlers.network.client.OfflineNetworkConnector;
import jsettlers.network.client.interfaces.INetworkConnector;

/**
 * This class can start a Thread that loads and sets up a game and wait's for its termination.
 *
 * @author Andreas Eberle
 */
public class JSettlersGame {
	private final Object stopMutex = new Object();

	private final IGameCreator mapCreator;
	private final long randomSeed;
	private final byte playerId;
	private final PlayerSetting[] playerSettings;
	private final INetworkConnector networkConnector;
	private final boolean multiplayer;
	private final DataInputStream replayFileInputStream;

	private final GameRunner gameRunner;

	private boolean started = false;
	private boolean stopped = false;
	private boolean shutdownFinished;

	private PrintStream systemErrorStream;
	private PrintStream systemOutStream;

	private JSettlersGame(IGameCreator mapCreator, long randomSeed, INetworkConnector networkConnector, byte playerId,
			PlayerSetting[] playerSettings, boolean controlAll, boolean multiplayer, DataInputStream replayFileInputStream) {
		configureLogging(mapCreator);

		System.out.println("OS version: " + System.getProperty("os.name") + " " + System.getProperty("os.arch") + " "
				+ System.getProperty("os.version"));
		System.out.println("Java version: " + System.getProperty("java.vendor") + " " + System.getProperty("java.version"));
		System.out.println("JsettlersGame(): seed: " + randomSeed + " playerId: " + playerId + " availablePlayers: "
				+ Arrays.toString(playerSettings) + " multiplayer: " + multiplayer + " mapCreator: " + mapCreator);

		this.mapCreator = mapCreator;
		this.randomSeed = randomSeed;
		this.networkConnector = networkConnector;
		this.playerId = playerId;
		this.playerSettings = playerSettings;
		this.multiplayer = multiplayer;
		this.replayFileInputStream = replayFileInputStream;

		MatchConstants.ENABLE_ALL_PLAYER_FOG_OF_WAR = controlAll;
		MatchConstants.ENABLE_ALL_PLAYER_SELECTION = controlAll;
		MatchConstants.ENABLE_FOG_OF_WAR_DISABLING = controlAll;

		this.gameRunner = new GameRunner();
	}

	/**
	 *
	 * @param mapCreator
	 * @param randomSeed
	 * @param networkConnector
	 * @param playerId
	 */
	public JSettlersGame(IGameCreator mapCreator, long randomSeed, INetworkConnector networkConnector, byte playerId,
			PlayerSetting[] playerSettings) {
		this(mapCreator, randomSeed, networkConnector, playerId, playerSettings, CommonConstants.CONTROL_ALL, true, null);
	}

	/**
	 * Creates a new {@link JSettlersGame} object with an {@link OfflineNetworkConnector}.
	 *
	 * @param mapCreator
	 * @param randomSeed
	 * @param playerId
	 */
	public JSettlersGame(IGameCreator mapCreator, long randomSeed, byte playerId, PlayerSetting[] playerSettings) {
		this(mapCreator, randomSeed, new OfflineNetworkConnector(), playerId, playerSettings, true, false, null);
	}

	public static JSettlersGame loadFromReplayFile(File loadableReplayFile, INetworkConnector networkConnector,
			ReplayStartInformation replayStartInformation) throws IOException {
		DataInputStream replayFileInputStream = new DataInputStream(new FileInputStream(loadableReplayFile));
		replayStartInformation.deserialize(replayFileInputStream);

		MapLoader mapCreator = MapList.getDefaultList().getMapById(replayStartInformation.getMapId());
		return new JSettlersGame(mapCreator, replayStartInformation.getRandomSeed(), networkConnector, (byte) replayStartInformation.getPlayerId(),
				replayStartInformation.getPlayerSettings(), true, false, replayFileInputStream);
	}

	/**
	 * Starts the game in a new thread. Returns immediately.
	 *
	 * @return
	 */
	public synchronized IStartingGame start() {
		if (!started) {
			started = true;
			new Thread(null, gameRunner, "GameThread", 128 * 1024).start();
		}
		return gameRunner;
	}

	public void stop() {
		synchronized (stopMutex) {
			printEndgameStatistic();
			stopped = true;
			stopMutex.notifyAll();
		}
	}

	// TODO remove me when an EndgameStatistic screen exists.
	private void printEndgameStatistic() {
		PartitionsGrid partitionsGrid = gameRunner.getMainGrid().getPartitionsGrid();
		System.out.println("Endgame statistic:");
		for (byte playerId = 0; playerId < partitionsGrid.getNumberOfPlayers(); playerId++) {
			System.out.println("Player " + playerId + ": " + partitionsGrid.getPlayer(playerId).getEndgameStatistic());
		}
	}

	public class GameRunner implements Runnable, IStartingGame, IStartedGame, IGameStoppable {
		private IStartingGameListener startingGameListener;
		private MainGrid mainGrid;
		private GameStatistics statistics;
		private EProgressState progressState;
		private float progress;
		private IGameExitListener exitListener;
		private boolean gameRunning;
		private AiExecutor aiExecutor;

		@Override
		public void run() {
			try {
				updateProgressListener(EProgressState.LOADING, 0.1f);

				clearState();
				MatchConstants.init(networkConnector.getGameClock(), randomSeed);
				MatchConstants.clock().setReplayLogStream(createReplayFileStream());

				updateProgressListener(EProgressState.LOADING_MAP, 0.3f);
				Thread imagePreloader = ImageProvider.getInstance().startPreloading();

				MainGridWithUiSettings gridWithUiState = mapCreator.loadMainGrid(playerSettings);
				mainGrid = gridWithUiState.getMainGrid();
				PlayerState playerState = gridWithUiState.getPlayerState(playerId);

				RescheduleTimer.schedule(MatchConstants.clock()); // schedule timer

				updateProgressListener(EProgressState.LOADING_IMAGES, 0.7f);
				statistics = new GameStatistics(MatchConstants.clock());

				mainGrid.initForPlayer(playerId, playerState.getFogOfWar());
				mainGrid.startThreads();

				if (imagePreloader != null)
					imagePreloader.join(); // Wait for ImageProvider to finish loading the images

				waitForStartingGameListener();
				updateProgressListener(EProgressState.WAITING_FOR_OTHER_PLAYERS, 0.98f);

				if (replayFileInputStream != null) {
					MatchConstants.clock().loadReplayLogFromStream(replayFileInputStream);
				}

				networkConnector.setStartFinished(true);
				waitForAllPlayersStartFinished(networkConnector);

				final IMapInterfaceConnector connector = startingGameListener.preLoadFinished(this);
				GuiInterface guiInterface = new GuiInterface(connector, MatchConstants.clock(), networkConnector.getTaskScheduler(),
						mainGrid.getGuiInputGrid(), this, playerId, multiplayer);
				connector.loadUIState(playerState.getUiState()); // This is required after the GuiInterface instantiation so that
				// ConstructionMarksThread has it's mapArea variable initialized via the EActionType.SCREEN_CHANGE event.

				aiExecutor = new AiExecutor(playerSettings, mainGrid, networkConnector.getTaskScheduler());
				networkConnector.getGameClock().schedule(aiExecutor, (short) 10000);

				MatchConstants.clock().startExecution(); // WARNING: GAME CLOCK IS STARTED! NO CONFIGURATION AFTER THIS POINT!
															// =================================
				gameRunning = true;

				startingGameListener.startFinished();

				synchronized (stopMutex) {
					while (!stopped) {
						try {
							stopMutex.wait();
						} catch (InterruptedException e) {
						}
					}
				}

				networkConnector.shutdown();
				mainGrid.stopThreads();
				connector.shutdown();
				guiInterface.stop();
				clearState();

				System.setErr(systemErrorStream);
				System.setOut(systemOutStream);

			} catch (MapLoadException e) {
				e.printStackTrace();
				reportFail(EGameError.MAPLOADING_ERROR, e);
			} catch (Exception e) {
				e.printStackTrace();
				reportFail(EGameError.UNKNOWN_ERROR, e);
			} finally {
				shutdownFinished = true;
				if (exitListener != null) {
					exitListener.gameExited(this);
				}
			}
<<<<<<< HEAD
=======

		}
>>>>>>> e6b58eba

		}

		public AiExecutor getAiExecutor() {
			return aiExecutor;
		}

		private DataOutputStream createReplayFileStream() throws IOException {
			final String replayFilename = getLogFile(mapCreator, "_replay.log");
			DataOutputStream replayFileStream = new DataOutputStream(ResourceManager.writeFile(replayFilename));

			ReplayStartInformation replayInfo = new ReplayStartInformation(randomSeed, mapCreator.getMapName(), mapCreator.getMapId(), playerId,
					playerSettings);
			replayInfo.serialize(replayFileStream);
			replayFileStream.flush();

			return replayFileStream;
		}

		/**
		 * Waits until the {@link #startingGameListener} has been set.
		 */
		private void waitForStartingGameListener() {
			while (startingGameListener == null) {
				try {
					Thread.sleep(5);
				} catch (InterruptedException e) {
				}
			}
		}

		private void waitForAllPlayersStartFinished(INetworkConnector networkConnector) {
			while (!networkConnector.haveAllPlayersStartFinished()) {
				try {
					Thread.sleep(5);
				} catch (InterruptedException e) {
				}
			}
		}

		private void updateProgressListener(EProgressState progressState,
				float progress) {
			this.progressState = progressState;
			this.progress = progress;

			if (startingGameListener != null)
				startingGameListener.startProgressChanged(progressState, progress);
		}

		private void reportFail(EGameError gameError, Exception e) {
			if (startingGameListener != null)
				startingGameListener.startFailed(gameError, e);
		}

		// METHODS of IStartingGame
		// ====================================================
		@Override
		public void setListener(IStartingGameListener startingGameListener) {
			this.startingGameListener = startingGameListener;
			if (startingGameListener != null)
				startingGameListener.startProgressChanged(progressState, progress);
		}

		// METHODS of IStartedGame
		// ======================================================
		@Override
		public IGraphicsGrid getMap() {
			return mainGrid.getGraphicsGrid();
		}

		@Override
		public IStatisticable getPlayerStatistics() {
			return statistics;
		}

		@Override
		public IInGamePlayer getInGamePlayer() {
			return mainGrid.getPartitionsGrid().getPlayer(playerId);
		}

		@Override
		public boolean isShutdownFinished() {
			return shutdownFinished;
		}

		@Override
		public void stopGame() {
			stop();
		}

		@Override
		public void setGameExitListener(IGameExitListener exitListener) {
			this.exitListener = exitListener;
		}

		@Override
		public boolean isStartupFinished() {
			return gameRunning;
		}

		public MainGrid getMainGrid() {
			return mainGrid;
		}
	}

	private void configureLogging(final IGameCreator mapcreator) {
		try {
			systemErrorStream = System.err;
			systemOutStream = System.out;

			if (!CommonConstants.ENABLE_CONSOLE_LOGGING) {
				PrintStream outLogStream = new PrintStream(ResourceManager.writeFile(getLogFile(mapcreator, "_out.log")));
				System.setOut(outLogStream);
				System.setErr(outLogStream);
			}
		} catch (IOException ex) {
			throw new RuntimeException("Error setting up logging.", ex);
		}
	}

	private static String getLogFile(IGameCreator mapcreator, String suffix) {
		final String dateAndMap = getLogDateFormatter().format(new Date()) + "_" + mapcreator.getMapName().replace(" ", "_");
		final String logFolder = "logs/" + dateAndMap + "/";

		final String replayFilename = logFolder + dateAndMap + suffix;
		return replayFilename;
	}

	private static DateFormat getLogDateFormatter() {
		return new SimpleDateFormat("yyyy-MM-dd_HH-mm-ss");
	}

	public static void clearState() {
		RescheduleTimer.stopAndClear();
		Movable.resetState();
		Building.clearState();
		MarketBuilding.clearState();
		MatchConstants.clearState();
	}
}<|MERGE_RESOLUTION|>--- conflicted
+++ resolved
@@ -264,12 +264,6 @@
 					exitListener.gameExited(this);
 				}
 			}
-<<<<<<< HEAD
-=======
-
-		}
->>>>>>> e6b58eba
-
 		}
 
 		public AiExecutor getAiExecutor() {
