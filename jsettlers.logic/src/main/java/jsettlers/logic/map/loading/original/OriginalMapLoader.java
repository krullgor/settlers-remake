/*******************************************************************************
 * Copyright (c) 2015 - 2017
 *
 * Permission is hereby granted, free of charge, to any person obtaining a copy of this software and associated documentation files (the "Software"),
 * to deal in the Software without restriction, including without limitation the rights to use, copy, modify, merge, publish, distribute, sublicense,
 * and/or sell copies of the Software, and to permit persons to whom the Software is furnished to do so, subject to the following conditions:
 *
 * The above copyright notice and this permission notice shall be included in all copies or substantial portions of the Software.
 *
 * THE SOFTWARE IS PROVIDED "AS IS", WITHOUT WARRANTY OF ANY KIND, EXPRESS OR IMPLIED, INCLUDING BUT NOT LIMITED TO THE WARRANTIES OF MERCHANTABILITY,
 * FITNESS FOR A PARTICULAR PURPOSE AND NONINFRINGEMENT. IN NO EVENT SHALL THE AUTHORS OR COPYRIGHT HOLDERS BE LIABLE FOR ANY CLAIM, DAMAGES OR OTHER
 * LIABILITY, WHETHER IN AN ACTION OF CONTRACT, TORT OR OTHERWISE, ARISING FROM, OUT OF OR IN CONNECTION WITH THE SOFTWARE OR THE USE OR OTHER
 * DEALINGS IN THE SOFTWARE.
 *******************************************************************************/
package jsettlers.logic.map.loading.original;

import java.io.IOException;
import java.util.ArrayList;
import java.util.Date;
import java.util.List;

import jsettlers.common.CommonConstants;
import jsettlers.common.logging.MilliStopWatch;
import jsettlers.logic.map.loading.data.IMapData;
import jsettlers.logic.map.loading.MapLoadException;
import jsettlers.common.menu.ILoadableMapPlayer;
import jsettlers.common.menu.UIState;
import jsettlers.input.PlayerState;
import jsettlers.logic.map.loading.EMapStartResources;
import jsettlers.logic.map.loading.MapLoader;
import jsettlers.logic.map.grid.MainGrid;
import jsettlers.logic.map.loading.list.IListedMap;
import jsettlers.logic.map.loading.newmap.MapFileHeader;
import jsettlers.logic.player.PlayerSetting;

/**
 * @author codingberlin
 * @author Thomas Zeugner
 */
public class OriginalMapLoader extends MapLoader {
	private final IListedMap listedMap;
	private final OriginalMapFileContentReader mapContent;
	private final Date creationDate;
	private final String fileName;
	private Boolean isMapOK = false;

	public OriginalMapLoader(IListedMap listedMap) throws MapLoadException {
		this.listedMap = listedMap;
		fileName = listedMap.getFileName();
		creationDate = getCreationDateFrom(listedMap);
		try {
			mapContent = new OriginalMapFileContentReader(listedMap.getInputStream());
		} catch (IOException e) {
			throw new MapLoadException(e);
		}

		if (!CommonConstants.DISABLE_ORIGINAL_MAPS_CHECKSUM && !mapContent.isChecksumValid()) {
			throw new MapLoadException("Checksum of original map (" + fileName + ") is not valid!");
		}

		// - read all important information from file
		mapContent.loadMapResources();
		mapContent.readBasicMapInformation(MapFileHeader.PREVIEW_IMAGE_SIZE, MapFileHeader.PREVIEW_IMAGE_SIZE);

		// - free the DataBuffer
		mapContent.freeBuffer();

		isMapOK = true;
	}

	private Date getCreationDateFrom(IListedMap listedMap) {
		try {
			return new Date(listedMap.getFile().lastModified());
		} catch (UnsupportedOperationException e) {
			return new Date();
		}
	}

	// ---------------------------//
	// -- Interface MapLoader --//
	// -------------------------//
	@Override
	public MapFileHeader getFileHeader() {
		if (isMapOK) {
			return new MapFileHeader(
					MapFileHeader.MapType.NORMAL,
					getMapName(),
					getMapId(),
					getDescription(),
					(short) mapContent.widthHeight,
					(short) mapContent.widthHeight,
					(short) getMinPlayers(),
					(short) getMaxPlayers(),
					getCreationDate(),
					getImage());
		}
		return null;
	}

	@Override
	public IListedMap getListedMap() {
		return listedMap;
	}

	// ------------------------------//
	// -- Interface IMapDefinition --//
	// ------------------------------//
	@Override
	public String getMapName() {
		// - remove the extension {.map or .edm} of filename and replace all '_' with ' ' (filename is without path)
		if (fileName == null) {
			return "";
		}

		int pos = fileName.lastIndexOf('.');
		if (pos >= 0) {
			return fileName.substring(0, pos).replace('_', ' ');
		} else {
			return fileName.replace('_', ' ');
		}
	}

	@Override
	public int getMinPlayers() {
		return 1;
	}

	@Override
	public int getMaxPlayers() {
		return mapContent.mapData.getPlayerCount();
	}

	@Override
	public Date getCreationDate() {
		return creationDate;
	}

	@Override
	public String getDescription() {
		try {
			return mapContent.readMapQuestText();
		} catch (MapLoadException e) {
			return "";
		}
	}

	@Override
	public short[] getImage() {
		return mapContent.getPreviewImage();
	}

	@Override
	public String getMapId() {
		return mapContent.getChecksum() + getMapName();
	}

	@Override
	public List<ILoadableMapPlayer> getPlayers() {
		return new ArrayList<>(); // - TODO
	}

	// ----------------------------//
	// -- Interface IGameCreator --//
	// ----------------------------//

	@Override
	public MainGridWithUiSettings loadMainGrid(PlayerSetting[] playerSettings) throws MapLoadException {
		return loadMainGrid(playerSettings, EMapStartResources.HIGH_GOODS);
	}

	@Override
	public MainGridWithUiSettings loadMainGrid(PlayerSetting[] playerSettings, EMapStartResources startResources) throws MapLoadException {
		MilliStopWatch watch = new MilliStopWatch();

<<<<<<< HEAD
		try {
			// - the map buffer of the class may is closed and need to reopen!
			mapContent.reOpen(this.listedMap.getInputStream());
		} catch (Exception e) {
			System.err.println("Error: " + e.getMessage());
		}

		// - load all common map information
		if (!mapContent.loadMapResources()) {
			System.out.println("Unable to open original map (" + fileName + ")!");
			return null;
		}
		mapContent.readBasicMapInformation();

		// - read the landscape
		mapContent.readMapData();
		// - read Stacks
		mapContent.readStacks();
		// - read Settlers
		mapContent.readSettlers();
		// - read the buildings
		mapContent.readBuildings();
		// - add player resources
		mapContent.addStartTowerMaterialsAndSettlers(startResources, playerSettings);
=======
		loadMapContent(startResources);
>>>>>>> 69db7d0f

		OriginalMapFileContent mapData = mapContent.mapData;
		mapData.calculateBlockedPartitions();

		watch.stop("Loading original map data required");

		byte numberOfPlayers = (byte) getMaxPlayers();

		if (playerSettings == null || CommonConstants.ACTIVATE_ALL_PLAYERS) {
			playerSettings = new PlayerSetting[numberOfPlayers];

			for (int i = 0; i < numberOfPlayers; i++) {
				playerSettings[i] = new PlayerSetting((byte) i);
			}
		}

		MainGrid mainGrid = new MainGrid(getMapId(), getMapName(), mapData, playerSettings);

		PlayerState[] playerStates = new PlayerState[numberOfPlayers];

		for (byte playerId = 0; playerId < numberOfPlayers; playerId++) {
			playerStates[playerId] = new PlayerState(playerId, new UIState(mapData.getStartPoint(playerId)));
		}

		return new MainGridWithUiSettings(mainGrid, playerStates);
	}

	@Override
	public IMapData getMapData() throws MapLoadException {

		loadMapContent(EMapStartResources.HIGH_GOODS);

		OriginalMapFileContent mapData = mapContent.mapData;
		mapData.calculateBlockedPartitions();

		return mapData;
	}

	private void loadMapContent(EMapStartResources startResources) throws MapLoadException {
		try {
			// - the map buffer of the class may is closed and need to reopen!
			mapContent.reOpen(this.listedMap.getInputStream());
		} catch (Exception e) {
			throw new MapLoadException(e);
		}

		// - load all common map information
		mapContent.loadMapResources();
		mapContent.readBasicMapInformation();

		// - read the landscape
		mapContent.readMapData();
		// - read Stacks
		mapContent.readStacks();
		// - read Settlers
		mapContent.readSettlers();
		// - read the buildings
		mapContent.readBuildings();
		// - add player resources
		mapContent.addStartTowerMaterialsAndSettlers(startResources);
	}
}<|MERGE_RESOLUTION|>--- conflicted
+++ resolved
@@ -1,5 +1,5 @@
 /*******************************************************************************
- * Copyright (c) 2015 - 2017
+ * Copyright (c) 2015 - 2018
  *
  * Permission is hereby granted, free of charge, to any person obtaining a copy of this software and associated documentation files (the "Software"),
  * to deal in the Software without restriction, including without limitation the rights to use, copy, modify, merge, publish, distribute, sublicense,
@@ -172,19 +172,54 @@
 	public MainGridWithUiSettings loadMainGrid(PlayerSetting[] playerSettings, EMapStartResources startResources) throws MapLoadException {
 		MilliStopWatch watch = new MilliStopWatch();
 
-<<<<<<< HEAD
+		loadMapContent(startResources, playerSettings);
+
+		OriginalMapFileContent mapData = mapContent.mapData;
+		mapData.calculateBlockedPartitions();
+
+		watch.stop("Loading original map data required");
+
+		byte numberOfPlayers = (byte) getMaxPlayers();
+
+		if (playerSettings == null || CommonConstants.ACTIVATE_ALL_PLAYERS) {
+			playerSettings = new PlayerSetting[numberOfPlayers];
+
+			for (int i = 0; i < numberOfPlayers; i++) {
+				playerSettings[i] = new PlayerSetting((byte) i);
+			}
+		}
+
+		MainGrid mainGrid = new MainGrid(getMapId(), getMapName(), mapData, playerSettings);
+
+		PlayerState[] playerStates = new PlayerState[numberOfPlayers];
+
+		for (byte playerId = 0; playerId < numberOfPlayers; playerId++) {
+			playerStates[playerId] = new PlayerState(playerId, new UIState(mapData.getStartPoint(playerId)));
+		}
+
+		return new MainGridWithUiSettings(mainGrid, playerStates);
+	}
+
+	@Override
+	public IMapData getMapData() throws MapLoadException {
+		loadMapContent(EMapStartResources.HIGH_GOODS, null);
+
+		OriginalMapFileContent mapData = mapContent.mapData;
+		mapData.calculateBlockedPartitions();
+
+		return mapData;
+	}
+
+	private void loadMapContent(EMapStartResources startResources, PlayerSetting[] playerSettings) throws MapLoadException {
 		try {
 			// - the map buffer of the class may is closed and need to reopen!
 			mapContent.reOpen(this.listedMap.getInputStream());
 		} catch (Exception e) {
-			System.err.println("Error: " + e.getMessage());
+			throw new MapLoadException(e);
 		}
 
 		// - load all common map information
-		if (!mapContent.loadMapResources()) {
-			System.out.println("Unable to open original map (" + fileName + ")!");
-			return null;
-		}
+		mapContent.loadMapResources();
 		mapContent.readBasicMapInformation();
 
 		// - read the landscape
@@ -197,68 +232,5 @@
 		mapContent.readBuildings();
 		// - add player resources
 		mapContent.addStartTowerMaterialsAndSettlers(startResources, playerSettings);
-=======
-		loadMapContent(startResources);
->>>>>>> 69db7d0f
-
-		OriginalMapFileContent mapData = mapContent.mapData;
-		mapData.calculateBlockedPartitions();
-
-		watch.stop("Loading original map data required");
-
-		byte numberOfPlayers = (byte) getMaxPlayers();
-
-		if (playerSettings == null || CommonConstants.ACTIVATE_ALL_PLAYERS) {
-			playerSettings = new PlayerSetting[numberOfPlayers];
-
-			for (int i = 0; i < numberOfPlayers; i++) {
-				playerSettings[i] = new PlayerSetting((byte) i);
-			}
-		}
-
-		MainGrid mainGrid = new MainGrid(getMapId(), getMapName(), mapData, playerSettings);
-
-		PlayerState[] playerStates = new PlayerState[numberOfPlayers];
-
-		for (byte playerId = 0; playerId < numberOfPlayers; playerId++) {
-			playerStates[playerId] = new PlayerState(playerId, new UIState(mapData.getStartPoint(playerId)));
-		}
-
-		return new MainGridWithUiSettings(mainGrid, playerStates);
-	}
-
-	@Override
-	public IMapData getMapData() throws MapLoadException {
-
-		loadMapContent(EMapStartResources.HIGH_GOODS);
-
-		OriginalMapFileContent mapData = mapContent.mapData;
-		mapData.calculateBlockedPartitions();
-
-		return mapData;
-	}
-
-	private void loadMapContent(EMapStartResources startResources) throws MapLoadException {
-		try {
-			// - the map buffer of the class may is closed and need to reopen!
-			mapContent.reOpen(this.listedMap.getInputStream());
-		} catch (Exception e) {
-			throw new MapLoadException(e);
-		}
-
-		// - load all common map information
-		mapContent.loadMapResources();
-		mapContent.readBasicMapInformation();
-
-		// - read the landscape
-		mapContent.readMapData();
-		// - read Stacks
-		mapContent.readStacks();
-		// - read Settlers
-		mapContent.readSettlers();
-		// - read the buildings
-		mapContent.readBuildings();
-		// - add player resources
-		mapContent.addStartTowerMaterialsAndSettlers(startResources);
 	}
 }