--- conflicted
+++ resolved
@@ -19,11 +19,6 @@
 import go.graphics.event.GOEvent;
 import go.graphics.event.GOModalEventHandler;
 import go.graphics.event.mouse.GODrawEvent;
-<<<<<<< HEAD
-=======
-import jsettlers.common.buildings.EBuildingType;
-import jsettlers.common.images.OriginalImageLink;
->>>>>>> 6cb3c5c6
 import jsettlers.common.map.shapes.MapRectangle;
 import jsettlers.common.position.FloatRectangle;
 import jsettlers.common.position.ShortPoint2D;
@@ -44,149 +39,63 @@
 import jsettlers.graphics.map.controls.original.panel.content.SoilderSelection;
 import jsettlers.graphics.map.controls.original.panel.content.SpecialistSelection;
 import jsettlers.graphics.map.minimap.Minimap;
-<<<<<<< HEAD
 import jsettlers.graphics.map.minimap.MinimapMode;
-=======
-import jsettlers.graphics.map.minimap.Minimap.MapFeaturesViewMode;
-import jsettlers.graphics.map.minimap.Minimap.SettlersViewMode;
->>>>>>> 6cb3c5c6
 import jsettlers.graphics.utils.Button;
 import jsettlers.graphics.utils.UIPanel;
 
 public class OriginalControls implements IControls {
-    private ControlPanelLayoutProperties layoutProperties;
+	private ControlPanelLayoutProperties layoutProperties;
 	private UIPanel uiBase;
 
 	private Minimap minimap;
-<<<<<<< HEAD
 
 	private MinimapMode minimapSettings = new MinimapMode();
 
-	private final Button btnABC = new TabButton(EContentType.EMPTY, MainPanel.BUTTONS_FILE, 318, 321, "");
-	private final Button btnScroll = new TabButton(EContentType.EMPTY, MainPanel.BUTTONS_FILE, 342, 348, ""); // 345 - image for 3rd setting.
-	private final Button btnSettlers = new TabButton(EContentType.EMPTY, MainPanel.BUTTONS_FILE, 351, 354, ""); // 357 - image for 3rd setting (show
-																												// soldiers?).
 	private final MainPanel mainPanel;
-=======
+
 	private final Button btnChat;
-	private final Button btnFeatures;
-	private final Button btnSettlers;
-	private final Button btnBuildings;
-
-	private final MainPanel mainPanel = new MainPanel();
->>>>>>> 6cb3c5c6
 
 	boolean lastSelectionWasNull = true;
 
 	private MapDrawContext context;
 
-<<<<<<< HEAD
 	public OriginalControls(ActionFireable actionFireable) {
 		layoutProperties = ControlPanelLayoutProperties.getLayoutPropertiesFor(480);
+		final MiniMapLayoutProperties miniMap = layoutProperties.miniMap;
 		mainPanel = new MainPanel(actionFireable);
+
+		btnChat = new Button(
+				new ExecutableAction() {
+					MessageContent messageContent =
+							new MessageContent(
+									"This is not yet implemented.",
+									"Cancel",
+									new ExecutableAction() {
+										@Override
+										public void execute() {
+											mainPanel.setContent(EContentType.BUILD_NORMAL);
+											btnChat.setActive(false);
+										}
+									},
+									"Ok",
+									new ExecutableAction() {
+										@Override
+										public void execute() {
+											mainPanel.setContent(EContentType.BUILD_NORMAL);
+											btnChat.setActive(false);
+										}
+									}
+							);
+
+					@Override
+					public void execute() {
+						mainPanel.setContent(messageContent);
+						btnChat.setActive(true); // TODO needs to be unset when content changes.
+					}
+				}, miniMap.IMAGELINK_BUTTON_CHAT_ACTIVE, miniMap.IMAGELINK_BUTTON_CHAT_INACTIVE, "");
+
 		uiBase = createInterface();
 		mainPanel.layoutPanel(layoutProperties);
-=======
-    public OriginalControls() {
-        layoutProperties = ControlPanelLayoutProperties.getLayoutPropertiesFor(480);
-        final MiniMapLayoutProperties miniMap = layoutProperties.miniMap;
-
-        btnChat = new Button(
-                new ExecutableAction() {
-                    MessageContent messageContent =
-                            new MessageContent(
-                                    "This is not yet implemented.",
-                                    "Cancel",
-                                    new ExecutableAction() {
-                                        @Override
-                                        public void execute() {
-                                            mainPanel.setContent(EContentType.BUILD_NORMAL);
-                                            btnChat.setActive(false);
-                                        }
-                                    },
-                                    "Ok",
-                                    new ExecutableAction() {
-                                        @Override
-                                        public void execute() {
-                                            mainPanel.setContent(EContentType.BUILD_NORMAL);
-                                            btnChat.setActive(false);
-                                        }
-                                    }
-                            );
-
-                    @Override
-                    public void execute() {
-                        mainPanel.setContent(messageContent);
-                        btnChat.setActive(true); // TODO needs to be unset when content changes.
-                    }
-                }, miniMap.IMAGELINK_BUTTON_CHAT_ACTIVE, miniMap.IMAGELINK_BUTTON_CHAT_INACTIVE, "");
-        btnFeatures = new Button(
-                new ExecutableAction() {
-                    MapFeaturesViewMode mapFeaturesViewMode = MapFeaturesViewMode.SHOW;
-
-                    @Override
-                    public void execute() {
-                        OriginalImageLink imageLink;
-                        switch (mapFeaturesViewMode) {
-                        default:
-                        case HIDE:
-                            imageLink = miniMap.IMAGELINK_BUTTON_FEATURES_SHOW;
-                            mapFeaturesViewMode = MapFeaturesViewMode.SHOW;
-                            break;
-                        case SHOW:
-                            imageLink = miniMap.IMAGELINK_BUTTON_FEATURES_BORDERFILL;
-                            mapFeaturesViewMode = MapFeaturesViewMode.BORDERFILL;
-                            break;
-                        case BORDERFILL:
-                            imageLink = miniMap.IMAGELINK_BUTTON_FEATURES_PLAIN;
-                            mapFeaturesViewMode = MapFeaturesViewMode.HIDE;
-                            break;
-                        }
-                        minimap.setMapFeaturesViewMode(mapFeaturesViewMode);
-                        btnFeatures.setImage(imageLink);
-                    }
-                }, miniMap.IMAGELINK_BUTTON_FEATURES_SHOW, miniMap.IMAGELINK_BUTTON_FEATURES_PLAIN, "");
-        btnSettlers = new Button(
-                new ExecutableAction() {
-                    SettlersViewMode settlersViewMode = SettlersViewMode.SETTLERS;
-
-                    @Override
-                    public void execute() {
-                        OriginalImageLink imageLink;
-                        switch (settlersViewMode) {
-                        default:
-                        case NONE:
-                            imageLink = miniMap.IMAGELINK_BUTTON_SETTLERS_SHOW;
-                            settlersViewMode = SettlersViewMode.SETTLERS;
-                            break;
-                        case SETTLERS:
-                            imageLink = miniMap.IMAGELINK_BUTTON_SETTLERS_SOLDIERSONLY;
-                            settlersViewMode = SettlersViewMode.SOLDIERS;
-                            break;
-                        case SOLDIERS:
-                            imageLink = miniMap.IMAGELINK_BUTTON_SETTLERS_HIDE;
-                            settlersViewMode = SettlersViewMode.NONE;
-                            break;
-                        }
-                        minimap.setSettlersViewMode(settlersViewMode);
-                        btnSettlers.setImage(imageLink);
-                    }
-                }, miniMap.IMAGELINK_BUTTON_SETTLERS_SHOW, miniMap.IMAGELINK_BUTTON_SETTLERS_HIDE, "");
-        btnBuildings = new Button(
-                new ExecutableAction() {
-                    boolean showBuildings = false;
-
-                    @Override
-                    public void execute() {
-                        // showBuildings = !showBuildings;
-                        // minimap.setShowBuildings(showBuildings);
-                        btnBuildings.setImage(showBuildings ? miniMap.IMAGELINK_BUTTON_BUILDINGS_SHOW : miniMap.IMAGELINK_BUTTON_BUILDINGS_HIDE);
-                    }
-                }, miniMap.IMAGELINK_BUTTON_BUILDINGS_HIDE, miniMap.IMAGELINK_BUTTON_BUILDINGS_SHOW, "");
-
-        uiBase = createInterface();
-        mainPanel.layoutPanel(layoutProperties);
->>>>>>> 6cb3c5c6
 	}
 
 	private UIPanel createInterface() {
@@ -200,19 +109,19 @@
 		UIPanel rightDecoration = new UIPanel();
 		rightDecoration.setBackground(layoutProperties.IMAGELINK_DECORATION_RIGHT);
 		panel.addChild(
-		        rightDecoration,
-		        layoutProperties.miniMap.RIGHT_DECORATION_LEFT,
-		        0,
-		        layoutProperties.miniMap.RIGHT_DECORATION_LEFT + layoutProperties.RIGHT_DECORATION_WIDTH,
-		        layoutProperties.MAIN_PANEL_TOP
-		        );
+				rightDecoration,
+				layoutProperties.miniMap.RIGHT_DECORATION_LEFT,
+				0,
+				layoutProperties.miniMap.RIGHT_DECORATION_LEFT + layoutProperties.RIGHT_DECORATION_WIDTH,
+				layoutProperties.MAIN_PANEL_TOP
+				);
 
 		return panel;
 	}
 
 	private void addMiniMap(UIPanel panel)
 	{
-	    MiniMapLayoutProperties miniMap = layoutProperties.miniMap;
+		MiniMapLayoutProperties miniMap = layoutProperties.miniMap;
 		UIPanel minimapbg_left = new UIPanel();
 		minimapbg_left.setBackground(miniMap.LEFT_DECORATION);
 		minimapbg_left.addChild(
@@ -223,47 +132,25 @@
 				miniMap.BUTTON_CHAT_TOP
 				);
 		minimapbg_left.addChild(
-<<<<<<< HEAD
 				new MinimapOccupiedButton(minimapSettings),
-				layoutProperties.MINIMAP_BUTTON_SCROLL_LEFT,
-				layoutProperties.MINIMAP_BUTTON_SCROLL_TOP - layoutProperties.MINIMAP_BUTTON_HEIGHT,
-				layoutProperties.MINIMAP_BUTTON_SCROLL_LEFT + layoutProperties.MINIMAP_BUTTON_WIDTH,
-				layoutProperties.MINIMAP_BUTTON_SCROLL_TOP
-				);
-		minimapbg_left.addChild(
-				new MinimapSettlersButton(minimapSettings),
-				layoutProperties.MINIMAP_BUTTON_SETTLERS_LEFT,
-				layoutProperties.MINIMAP_BUTTON_SETTLERS_TOP - layoutProperties.MINIMAP_BUTTON_HEIGHT,
-				layoutProperties.MINIMAP_BUTTON_SETTLERS_LEFT + layoutProperties.MINIMAP_BUTTON_WIDTH,
-				layoutProperties.MINIMAP_BUTTON_SETTLERS_TOP
-				);
-		minimapbg_left.addChild(
-				new MinimapBuildingButton(minimapSettings),
-				layoutProperties.MINIMAP_BUTTON_BUILDINGS_LEFT,
-				layoutProperties.MINIMAP_BUTTON_BUILDINGS_TOP - layoutProperties.MINIMAP_BUTTON_HEIGHT,
-				layoutProperties.MINIMAP_BUTTON_BUILDINGS_LEFT + layoutProperties.MINIMAP_BUTTON_WIDTH,
-				layoutProperties.MINIMAP_BUTTON_BUILDINGS_TOP
-=======
-				btnFeatures,
 				miniMap.BUTTON_FEATURES_LEFT,
 				miniMap.BUTTON_FEATURES_TOP - miniMap.BUTTON_HEIGHT,
 				miniMap.BUTTON_FEATURES_LEFT + miniMap.BUTTON_WIDTH,
 				miniMap.BUTTON_FEATURES_TOP
 				);
 		minimapbg_left.addChild(
-				btnSettlers,
+				new MinimapSettlersButton(minimapSettings),
 				miniMap.BUTTON_SETTLERS_LEFT,
 				miniMap.BUTTON_SETTLERS_TOP - miniMap.BUTTON_HEIGHT,
 				miniMap.BUTTON_SETTLERS_LEFT + miniMap.BUTTON_WIDTH,
 				miniMap.BUTTON_SETTLERS_TOP
 				);
 		minimapbg_left.addChild(
-				btnBuildings,
+				new MinimapBuildingButton(minimapSettings),
 				miniMap.BUTTON_BUILDINGS_LEFT,
 				miniMap.BUTTON_BUILDINGS_TOP - miniMap.BUTTON_HEIGHT,
 				miniMap.BUTTON_BUILDINGS_LEFT + miniMap.BUTTON_WIDTH,
 				miniMap.BUTTON_BUILDINGS_TOP
->>>>>>> 6cb3c5c6
 				);
 
 		UIPanel minimapbg_right = new UIPanel();
@@ -312,8 +199,8 @@
 	@Override
 	public boolean containsPoint(UIPoint position) {
 		float width = uiBase.getPosition().getWidth();
-        float uicenter =  layoutProperties.miniMap.RIGHT_DECORATION_LEFT * width;
-        return position.getX() < Math.max(uicenter, getMinimapOffset(position.getY()) + uicenter);
+		float uicenter = layoutProperties.miniMap.RIGHT_DECORATION_LEFT * width;
+		return position.getX() < Math.max(uicenter, getMinimapOffset(position.getY()) + uicenter);
 	}
 
 	/**
