--- conflicted
+++ resolved
@@ -17,13 +17,8 @@
 import jsettlers.common.images.EImageLinkType;
 import jsettlers.common.images.OriginalImageLink;
 import jsettlers.graphics.action.ChangePanelAction;
-<<<<<<< HEAD
-import jsettlers.graphics.map.controls.original.panel.content.IContentProvider;
-import jsettlers.graphics.utils.Button;
-=======
 import jsettlers.graphics.map.controls.original.panel.content.AbstractContentProvider;
 import jsettlers.graphics.ui.Button;
->>>>>>> d8e6b57c
 
 /**
  * This is a button intended to be used tp change the content of the main panel.
@@ -32,26 +27,16 @@
  */
 public class TabButton extends Button {
 
-<<<<<<< HEAD
-	private final IContentProvider content;
-
-	public TabButton(IContentProvider content, int file, int image,
-=======
 	private final AbstractContentProvider content;
 
 	public TabButton(AbstractContentProvider content, int file, int image,
->>>>>>> d8e6b57c
 			int activeImage, String description) {
 		this(content, new OriginalImageLink(EImageLinkType.GUI, file, image, 0),
 				new OriginalImageLink(EImageLinkType.GUI, file, activeImage, 0),
 				description);
 	}
 
-<<<<<<< HEAD
-	public TabButton(IContentProvider content, OriginalImageLink image,
-=======
 	public TabButton(AbstractContentProvider content, OriginalImageLink image,
->>>>>>> d8e6b57c
 			OriginalImageLink activeImage, String description) {
 		super(new ChangePanelAction(content), image, activeImage, description);
 		this.content = content;
