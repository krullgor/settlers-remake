/*******************************************************************************
 * Copyright (c) 2015
 *
 * Permission is hereby granted, free of charge, to any person obtaining a copy of this software and associated documentation files (the "Software"),
 * to deal in the Software without restriction, including without limitation the rights to use, copy, modify, merge, publish, distribute, sublicense,
 * and/or sell copies of the Software, and to permit persons to whom the Software is furnished to do so, subject to the following conditions:
 *
 * The above copyright notice and this permission notice shall be included in all copies or substantial portions of the Software.
 *
 * THE SOFTWARE IS PROVIDED "AS IS", WITHOUT WARRANTY OF ANY KIND, EXPRESS OR IMPLIED, INCLUDING BUT NOT LIMITED TO THE WARRANTIES OF MERCHANTABILITY,
 * FITNESS FOR A PARTICULAR PURPOSE AND NONINFRINGEMENT. IN NO EVENT SHALL THE AUTHORS OR COPYRIGHT HOLDERS BE LIABLE FOR ANY CLAIM, DAMAGES OR OTHER
 * LIABILITY, WHETHER IN AN ACTION OF CONTRACT, TORT OR OTHERWISE, ARISING FROM, OUT OF OR IN CONNECTION WITH THE SOFTWARE OR THE USE OR OTHER
 * DEALINGS IN THE SOFTWARE.
 *******************************************************************************/
package jsettlers.graphics.map.controls.original.panel;

<<<<<<< HEAD
=======
import jsettlers.common.buildings.EBuildingType;
import jsettlers.common.images.EImageLinkType;
import jsettlers.common.images.OriginalImageLink;
>>>>>>> cef112b2
import jsettlers.common.map.IGraphicsGrid;
import jsettlers.common.map.shapes.MapRectangle;
import jsettlers.common.position.ShortPoint2D;
import jsettlers.graphics.action.Action;
import jsettlers.graphics.action.ActionFireable;
import jsettlers.graphics.action.EActionType;
import jsettlers.graphics.action.ExecutableAction;
import jsettlers.graphics.action.PointAction;
import jsettlers.graphics.localization.Labels;
import jsettlers.graphics.map.controls.original.ControlPanelLayoutProperties;
import jsettlers.graphics.map.controls.original.panel.content.EContentType;
import jsettlers.graphics.map.controls.original.panel.content.ESecondaryTabType;
import jsettlers.graphics.map.controls.original.panel.content.IContentProvider;
import jsettlers.graphics.map.controls.original.panel.content.MessageContent;
import jsettlers.graphics.utils.Button;
import jsettlers.graphics.utils.UIPanel;

/**
 * This class handles the contents of the main panel.
 *
 * @author michael
 */
public class MainPanel extends UIPanel {
	public static final int BUTTONS_FILE = 3;

	private final UIPanel tabpanel = new UIPanel();

	private final Button button_build = new TabButton(EContentType.BUILD_NORMAL, BUTTONS_FILE, 51, 60, "");
	private final Button button_goods = new TabButton(EContentType.STOCK, BUTTONS_FILE, 54, 63, "");
	private final Button button_settlers = new TabButton(EContentType.SETTLERSTATISTIC, BUTTONS_FILE, 57, 66, "");

	private final TabButton[] buildButtons = new TabButton[] {
			new TabButton(EContentType.BUILD_NORMAL, BUTTONS_FILE, 69, 81, ""),
			new TabButton(EContentType.BUILD_FOOD, BUTTONS_FILE, 72, 84, ""),
			new TabButton(EContentType.BUILD_MILITARY, BUTTONS_FILE, 75, 87, ""),
			new TabButton(EContentType.BUILD_SOCIAL, BUTTONS_FILE, 78, 90, ""),
	};

	private final TabButton[] goodsButtons = new TabButton[] {
			new TabButton(EContentType.STOCK, BUTTONS_FILE, 258, 270, ""),
			new TabButton(EContentType.TOOLS, BUTTONS_FILE, 261, 273, ""),
			new TabButton(EContentType.GOODS_SPREAD, BUTTONS_FILE, 264, 276, ""),
			new TabButton(EContentType.GOODS_TRANSPORT, BUTTONS_FILE, 267, 279, ""),
	};

	private final TabButton[] settlerButtons = new TabButton[] {
			new TabButton(EContentType.SETTLERSTATISTIC, BUTTONS_FILE, 234, 246, ""),
			new TabButton(EContentType.PROFESSION, BUTTONS_FILE, 237, 249, ""),
			new TabButton(EContentType.WARRIORS, BUTTONS_FILE, 240, 252, ""),
			new TabButton(EContentType.PRODUCTION, BUTTONS_FILE, 243, 255, ""),
	};

	private final MessageContent quitPrompt =
			new MessageContent(
					Labels.getString("game-quit"),
					Labels.getString("game-quit-cancel"),
					new ExecutableAction() {
						@Override
						public void execute() {
							setContent(EContentType.BUILD_NORMAL);
							btnSystem.setActive(false);
						}
					},
					Labels.getString("game-quit-ok"),
					new Action(EActionType.EXIT)
			);

	private final Button btnSystem;

	private final Button btnScroll = new TabButton(EContentType.EMPTY, BUTTONS_FILE, 111, 99, "");
	private final Button btnSwords = new TabButton(EContentType.EMPTY, BUTTONS_FILE, 114, 102, "");
	private final Button btnSignPost = new TabButton(EContentType.EMPTY, BUTTONS_FILE, 117, 105, "");
	private final Button btnPots = new TabButton(EContentType.EMPTY, BUTTONS_FILE, 120, 108, "");
	{
		btnScroll.setActive(true);
		btnSwords.setActive(true);
		btnSignPost.setActive(true);
		btnPots.setActive(true);
	}

	private final UIPanel contentContainer = new UIPanel();

	private ControlPanelLayoutProperties constants;

	private IContentProvider activeContent = EContentType.BUILD_NORMAL;

	private IContentProvider goBackContent;

	private IGraphicsGrid grid;

	private ShortPoint2D displayCenter;

<<<<<<< HEAD
	/**
	 * Somewhere to fire actions to.
	 */
	private ActionFireable actionFireable;

	public MainPanel(ActionFireable actionFireable) {
		this.actionFireable = actionFireable;
		layoutPanel(ControlPanelLayoutProperties.getLayoutPropertiesFor(480));
	}
=======
	public MainPanel() {
		btnSystem = new TabButton(quitPrompt,
				new OriginalImageLink(EImageLinkType.GUI, BUTTONS_FILE, 93, 0),
				new OriginalImageLink(EImageLinkType.GUI, BUTTONS_FILE, 96, 0), "game-quit-description");
>>>>>>> cef112b2

		layoutPanel(ControlPanelLayoutProperties.getLayoutPropertiesFor(480));
	}

	public void setContent(IContentProvider type) {
		activeContent.contentHiding(actionFireable);

		ESecondaryTabType tabs = type.getTabs();
		showSecondaryTabs(tabs);

		if (tabs != null) {
			switch (tabs) {
			case BUILD:
				setButtonsActive(buildButtons, type);
				break;
			case GOODS:
				setButtonsActive(goodsButtons, type);
				break;
			case SETTLERS:
				setButtonsActive(settlerButtons, type);
				break;
			case NONE:
			default:
				break;
			}
		}

		contentContainer.removeAll();
		contentContainer.addChild(type.getPanel(), 0, 0, 1, 1);
		activeContent = type;

		sendMapPositionChange();

		activeContent.contentShowing(actionFireable);
	}

	private void setButtonsActive(TabButton[] buttons, IContentProvider type) {
		for (TabButton button : buttons) {
			button.setActiveByContent(type);
		}
		btnSystem.setActive(false);
	}

	private void showSecondaryTabs(ESecondaryTabType tabs) {
		tabpanel.removeAll();
		if (tabs != null) {
			switch (tabs) {
			case BUILD:
				addTabpanelButtons(buildButtons);
				break;
			case GOODS:
				addTabpanelButtons(goodsButtons);
				break;
			case SETTLERS:
				addTabpanelButtons(settlerButtons);
				break;
			case NONE:
			default:
				break;
			}
		}

		button_build.setActive(tabs == ESecondaryTabType.BUILD);
		button_goods.setActive(tabs == ESecondaryTabType.GOODS);
		button_settlers.setActive(tabs == ESecondaryTabType.SETTLERS);
	}

	private void addTabpanelButtons(Button[] buttons) {
		int i = 0;
		for (Button button : buttons) {
			float left = constants.UI_TABS2_SIDEMARGIN + i * (constants.UI_TABS2_WIDTH + constants.UI_TABS2_SPACING);
			tabpanel.addChild(button, left, 0, left + constants.UI_TABS2_WIDTH, 1);
			i++;
		}
	}

	/**
	 * Position the graphical components of this panel using the specified layout properties.
	 *
	 * @param layoutProperties
	 */
	public void layoutPanel(ControlPanelLayoutProperties layoutProperties) {
		this.constants = layoutProperties;
		this.removeAll();
		initTabbar1();
		initTabbar2();
		addSystemButton();
		addLowerTabBar();
		this.addChild(contentContainer, layoutProperties.CONTENT_LEFT, layoutProperties.CONTENT_BOTTOM, layoutProperties.CONTENT_RIGHT,
				layoutProperties.CONTENT_TOP);
		setContent(activeContent);
	}

<<<<<<< HEAD
=======
	private void initTabbar1() {
		int i = 0;
		UIPanel tabbar1 = new UIPanel();
		this.addChild(tabbar1, 0, constants.UI_TABS1_BOTTOM, 1, constants.UI_TABS1_TOP);
		Button[] buttons = new Button[] { button_build, button_goods, button_settlers };
		for (Button button : buttons) {
			float left = constants.UI_TABS1_SIDEMARGIN + i * (constants.UI_TABS1_WIDTH + constants.UI_TABS1_SPACING);
			tabbar1.addChild(button, left, 0, left + constants.UI_TABS1_WIDTH, 1);
			i++;
		}
	}

	private void initTabbar2() {
		this.addChild(tabpanel, 0, constants.UI_TABS2_BOTTOM, 1, constants.UI_TABS2_TOP);
	}

	private void addSystemButton() {
		this.addChild(
				btnSystem,
				constants.SYSTEM_BUTTON_LEFT,
				constants.SYSTEM_BUTTON_BOTTOM,
				constants.SYSTEM_BUTTON_RIGHT,
				constants.SYSTEM_BUTTON_TOP
				);
		btnSystem.setActive(true); // Show as inactive until the functionality has been implemented
	}

	private void addLowerTabBar()
	{
		UIPanel lowerTabBar = new UIPanel();
		Button[] buttons = new Button[] { btnScroll, btnSwords, btnSignPost, btnPots };
		int i = 0;
		for (Button button : buttons) {
			float left = constants.LOWER_TABS_LEFT + (i++ * constants.LOWER_TABS_WIDTH);
			lowerTabBar.addChild(button, left, 0, left + constants.LOWER_TABS_WIDTH, 1);
		}
		this.addChild(lowerTabBar, 0, constants.LOWER_TABS_BOTTOM, 1, constants.LOWER_TABS_TOP);
	}

	public void displayBuildingBuild(EBuildingType type) {
		activeBuilding = type;
		activeContent.displayBuildingBuild(type);
	}

>>>>>>> cef112b2
	public Action catchAction(Action action) {
		// TODO: Abort on MOVE_TO-action.
		if (action.getActionType() == EActionType.ASK_SET_WORK_AREA) {
			goBackContent = activeContent;
			setContent(new MessageContent(
					Labels.getString("click_set_workcenter"), null, null,
					Labels.getString("abort"), new Action(EActionType.ABORT)) {
				@Override
				public PointAction getSelectAction(ShortPoint2D position) {
					return new PointAction(EActionType.SET_WORK_AREA, position);
				}
			});
			return null;
		} else if (action.getActionType() == EActionType.ASK_DESTROY) {
			goBackContent = activeContent;
			setContent(new MessageContent(
					Labels.getString("really_destroy_building"),
					Labels.getName(EActionType.DESTROY), new Action(
							EActionType.DESTROY), Labels.getString("abort"),
					new Action(EActionType.ABORT)));
			return null;
		} else if (action.getActionType() == EActionType.ABORT) {
			goBack();
			return action;
		} else if (action.getActionType() == EActionType.EXECUTABLE) {
			((ExecutableAction) action).execute();
			return null;
		} else {
			return activeContent.catchAction(action);

		}
	}

	private void goBack() {
		if (goBackContent != null) {
			setContent(goBackContent);
			goBackContent = null;
		} else {
			setContent(EContentType.EMPTY);
		}
	}

	public void setMapViewport(MapRectangle screenArea, IGraphicsGrid grid) {
		this.grid = grid;
		displayCenter = new ShortPoint2D(screenArea.getLineStartX(screenArea.getLines() / 2)
				+ screenArea.getLineLength() / 2, screenArea
				.getLineY(screenArea.getLines() / 2));
		sendMapPositionChange();
	}

	private void sendMapPositionChange() {
		if (displayCenter != null) {
			activeContent.showMapPosition(displayCenter, grid);
		}
	}
}<|MERGE_RESOLUTION|>--- conflicted
+++ resolved
@@ -14,12 +14,8 @@
  *******************************************************************************/
 package jsettlers.graphics.map.controls.original.panel;
 
-<<<<<<< HEAD
-=======
-import jsettlers.common.buildings.EBuildingType;
 import jsettlers.common.images.EImageLinkType;
 import jsettlers.common.images.OriginalImageLink;
->>>>>>> cef112b2
 import jsettlers.common.map.IGraphicsGrid;
 import jsettlers.common.map.shapes.MapRectangle;
 import jsettlers.common.position.ShortPoint2D;
@@ -87,7 +83,9 @@
 					new Action(EActionType.EXIT)
 			);
 
-	private final Button btnSystem;
+	private final Button btnSystem = new TabButton(quitPrompt,
+			new OriginalImageLink(EImageLinkType.GUI, BUTTONS_FILE, 93, 0),
+			new OriginalImageLink(EImageLinkType.GUI, BUTTONS_FILE, 96, 0), "game-quit-description");;
 
 	private final Button btnScroll = new TabButton(EContentType.EMPTY, BUTTONS_FILE, 111, 99, "");
 	private final Button btnSwords = new TabButton(EContentType.EMPTY, BUTTONS_FILE, 114, 102, "");
@@ -112,7 +110,6 @@
 
 	private ShortPoint2D displayCenter;
 
-<<<<<<< HEAD
 	/**
 	 * Somewhere to fire actions to.
 	 */
@@ -120,14 +117,6 @@
 
 	public MainPanel(ActionFireable actionFireable) {
 		this.actionFireable = actionFireable;
-		layoutPanel(ControlPanelLayoutProperties.getLayoutPropertiesFor(480));
-	}
-=======
-	public MainPanel() {
-		btnSystem = new TabButton(quitPrompt,
-				new OriginalImageLink(EImageLinkType.GUI, BUTTONS_FILE, 93, 0),
-				new OriginalImageLink(EImageLinkType.GUI, BUTTONS_FILE, 96, 0), "game-quit-description");
->>>>>>> cef112b2
 
 		layoutPanel(ControlPanelLayoutProperties.getLayoutPropertiesFor(480));
 	}
@@ -221,8 +210,6 @@
 		setContent(activeContent);
 	}
 
-<<<<<<< HEAD
-=======
 	private void initTabbar1() {
 		int i = 0;
 		UIPanel tabbar1 = new UIPanel();
@@ -262,12 +249,6 @@
 		this.addChild(lowerTabBar, 0, constants.LOWER_TABS_BOTTOM, 1, constants.LOWER_TABS_TOP);
 	}
 
-	public void displayBuildingBuild(EBuildingType type) {
-		activeBuilding = type;
-		activeContent.displayBuildingBuild(type);
-	}
-
->>>>>>> cef112b2
 	public Action catchAction(Action action) {
 		// TODO: Abort on MOVE_TO-action.
 		if (action.getActionType() == EActionType.ASK_SET_WORK_AREA) {
@@ -297,7 +278,6 @@
 			return null;
 		} else {
 			return activeContent.catchAction(action);
-
 		}
 	}
 
