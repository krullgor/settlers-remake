--- conflicted
+++ resolved
@@ -278,13 +278,13 @@
 		}
 	}
 
-	private float messageAlpha(Message m) {
+	private float messageAlpha(IMessage m) {
 		int age = (int) m.getAge();
 		return (age < 5000) ?
 			(age < 1500
 				? (age / 250) % 2 : 1)
 				: Math.max(0,
-					1f - (float)age / Message.MESSAGE_TTL);
+					1f - (float)age / IMessage.MESSAGE_TTL);
 	}
 
 	private void drawMessages(GLDrawContext gl) {
@@ -292,12 +292,8 @@
 		// TODO: don't let logic wait until we rendered.
 		synchronized (messenger) {
 			int messageIndex = 0;
-<<<<<<< HEAD
 			messenger.removeOld();
-			for (Message m : messenger.getMessages()) {
-=======
 			for (IMessage m : messenger.getMessages()) {
->>>>>>> e6b58eba
 				float x = MESSAGE_OFFSET_X;
 				int y = MESSAGE_OFFSET_Y + messageIndex * MESSAGE_LINEHIEGHT;
 				float a = messageAlpha(m);
@@ -325,7 +321,7 @@
 				drawer.drawString(x, y, m.getMessage());
 
 				messageIndex++;
-				if (messageIndex >= Message.MAX_MESSAGES) {
+				if (messageIndex >= IMessage.MAX_MESSAGES) {
 					break;
 				}
 			}
@@ -909,12 +905,8 @@
 		reapplyContentSizes();
 	}
 
-<<<<<<< HEAD
-	public void addMessage(Message message) {
+	public void addMessage(IMessage message) {
 		boolean printMsg;
-=======
-	public void addMessage(IMessage message) {
->>>>>>> e6b58eba
 		synchronized (messenger) {
 			printMsg = messenger.addMessage(message);
 		}
