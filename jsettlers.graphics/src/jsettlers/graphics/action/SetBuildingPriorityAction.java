--- conflicted
+++ resolved
@@ -26,15 +26,12 @@
 
 	private final EPriority newPriority;
 
-<<<<<<< HEAD
-=======
 	/**
 	 * Creates a new {@link SetBuildingPriorityAction}.
 	 * 
 	 * @param newPriority
 	 *            The new priority.
 	 */
->>>>>>> d74213e0
 	public SetBuildingPriorityAction(EPriority newPriority) {
 		super(EActionType.SET_BUILDING_PRIORITY);
 		this.newPriority = newPriority;
