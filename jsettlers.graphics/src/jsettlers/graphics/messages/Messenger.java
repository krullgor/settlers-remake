--- conflicted
+++ resolved
@@ -26,7 +26,6 @@
  * @author Michael Zangl
  */
 public class Messenger {
-<<<<<<< HEAD
 
 	private final LinkedList<IMessage> messages = new LinkedList<IMessage>();
 	private final IGameTimeProvider gameTimeProvider;
@@ -36,10 +35,6 @@
 		this.gameTimeProvider = gameTimeProvider;
 		this.latestTickTime = (int)System.currentTimeMillis();
 	}
-=======
-	private static final int MAX_MESSAGES = 50;
-	private final LinkedList<IMessage> messages = new LinkedList<IMessage>();
->>>>>>> a40e77c1
 
 	/**
 	 * Gets a list of messages that should be displayed to the user at the moment. It may be long, because only the first messages are displayed.
@@ -53,7 +48,6 @@
 	}
 
 	/**
-<<<<<<< HEAD
 	 * Adds a given {@link IMessage} to this messenger's FIFO list, but
 	 * only if given message doesn't seem to be a duplicate of any of the
 	 * messages that are already contained. Whether its a duplicate or not
@@ -103,17 +97,6 @@
 			if (msg.duplicates(m)) {
 				return false;
 			}
-=======
-	 * Adds a new message.
-	 * 
-	 * @param message
-	 *            The message that should be displayed to the user.
-	 */
-	public void addMessage(IMessage message) {
-		messages.addFirst(message);
-		if (messages.size() > MAX_MESSAGES) {
-			messages.removeLast();
->>>>>>> a40e77c1
 		}
 		return true;
 	}
