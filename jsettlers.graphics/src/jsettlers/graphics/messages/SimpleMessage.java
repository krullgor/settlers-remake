/*******************************************************************************
 * Copyright (c) 2015
 *
 * Permission is hereby granted, free of charge, to any person obtaining a copy of this software and associated documentation files (the "Software"),
 * to deal in the Software without restriction, including without limitation the rights to use, copy, modify, merge, publish, distribute, sublicense,
 * and/or sell copies of the Software, and to permit persons to whom the Software is furnished to do so, subject to the following conditions:
 *
 * The above copyright notice and this permission notice shall be included in all copies or substantial portions of the Software.
 *
 * THE SOFTWARE IS PROVIDED "AS IS", WITHOUT WARRANTY OF ANY KIND, EXPRESS OR IMPLIED, INCLUDING BUT NOT LIMITED TO THE WARRANTIES OF MERCHANTABILITY,
 * FITNESS FOR A PARTICULAR PURPOSE AND NONINFRINGEMENT. IN NO EVENT SHALL THE AUTHORS OR COPYRIGHT HOLDERS BE LIABLE FOR ANY CLAIM, DAMAGES OR OTHER
 * LIABILITY, WHETHER IN AN ACTION OF CONTRACT, TORT OR OTHERWISE, ARISING FROM, OUT OF OR IN CONNECTION WITH THE SOFTWARE OR THE USE OR OTHER
 * DEALINGS IN THE SOFTWARE.
 *******************************************************************************/
package jsettlers.graphics.messages;

import jsettlers.common.buildings.IBuilding;
import jsettlers.common.material.EMaterialType;
import jsettlers.common.menu.messages.EMessageType;
import jsettlers.common.menu.messages.IMessage;
import jsettlers.common.position.ShortPoint2D;
import jsettlers.graphics.localization.Labels;

/**
 * This is a message that states that the user was attacked by an other player.
 * 
 * @author Michael Zangl
 */
public class SimpleMessage implements IMessage {
	private final byte sender;
	private final ShortPoint2D pos;
	private final String message;
	private final EMessageType type;
	private int age;

	/**
	 * Creates a new simple chat message.
	 * 
	 * @param type
	 *            The message type.
	 * @param message
	 *            The message string to display.
	 * @param sender
	 *            The sender of the message
	 * @param pos
	 *            The position the message was sent from.
	 */
	public SimpleMessage(EMessageType type, String message, byte sender, ShortPoint2D pos) {
		this.type = type;
		this.message = message;
		this.sender = sender;
		this.pos = pos;
		this.age = 0;
	}

	@Override
	public EMessageType getType() {
		return type;
	}

	@Override
	public int getAge() {
		return this.age;
	}

	@Override
	public int ageBy(int interval) {
		this.age += interval;
		return this.age;
	}

	@Override
	public String getMessage() {
		return message;
	}

	@Override
	public byte getSender() {
		return sender;
	}

	@Override
	public ShortPoint2D getPosition() {
		return pos;
	}

<<<<<<< HEAD
	@Override
	public boolean duplicates(IMessage m) {
		if ((m.getSender() == this.sender)
				&& m.getMessage().equals(this.message)
				&& m.getType() == this.type) {
			if (m.getAge() < MESSAGE_TTL / 6) {
				if ((this.type == EMessageType.ATTACKED)
						|| (this.type == EMessageType.MINERALS)) {
					if (this.pos.getOnGridDistTo(m.getPosition())
							< MESSAGE_DIST_THRESHOLD) {
						return true;
					}
				} else if (this.pos.equals(m.getPosition()))
					return true;
			}
		}
		return false;
	}

=======
	/**
	 * Creates a new attacked-message.
	 * 
	 * @param otherplayer
	 *            The attacking player
	 * @param pos
	 *            The position that player attacked on.
	 * @return THe message.
	 */
>>>>>>> a40e77c1
	public static IMessage attacked(byte otherplayer, ShortPoint2D pos) {
		String message = Labels.getString("attacked");
		return new SimpleMessage(EMessageType.ATTACKED, message, otherplayer,
				pos);
	}

	/**
	 * Create a new message if a geologist found minerals.
	 * 
	 * @param type
	 *            The type of minerals.
	 * @param pos
	 *            The position
	 * @return The message object
	 */
	public static IMessage foundMinerals(EMaterialType type, ShortPoint2D pos) {
		String message = Labels.getString("minerals_" + type.toString());
		return new SimpleMessage(EMessageType.MINERALS, message, (byte) -1, pos);
	}

	/**
	 * Create a new message that a building cannot find any more work.
	 * 
	 * @param building
	 *            The building
	 * @return THe message object
	 */
	public static IMessage cannotFindWork(IBuilding building) {
		String message = Labels.getString("cannot_find_work_" + building.getBuildingType());
		return new SimpleMessage(EMessageType.NOTHING_FOUND_IN_SEARCH_AREA, message, (byte) -1, building.getPos());
	}

}<|MERGE_RESOLUTION|>--- conflicted
+++ resolved
@@ -84,7 +84,6 @@
 		return pos;
 	}
 
-<<<<<<< HEAD
 	@Override
 	public boolean duplicates(IMessage m) {
 		if ((m.getSender() == this.sender)
@@ -104,7 +103,6 @@
 		return false;
 	}
 
-=======
 	/**
 	 * Creates a new attacked-message.
 	 * 
@@ -114,7 +112,6 @@
 	 *            The position that player attacked on.
 	 * @return THe message.
 	 */
->>>>>>> a40e77c1
 	public static IMessage attacked(byte otherplayer, ShortPoint2D pos) {
 		String message = Labels.getString("attacked");
 		return new SimpleMessage(EMessageType.ATTACKED, message, otherplayer,
