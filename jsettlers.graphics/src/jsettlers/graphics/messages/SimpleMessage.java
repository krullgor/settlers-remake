/*******************************************************************************
 * Copyright (c) 2015
 *
 * Permission is hereby granted, free of charge, to any person obtaining a copy of this software and associated documentation files (the "Software"),
 * to deal in the Software without restriction, including without limitation the rights to use, copy, modify, merge, publish, distribute, sublicense,
 * and/or sell copies of the Software, and to permit persons to whom the Software is furnished to do so, subject to the following conditions:
 *
 * The above copyright notice and this permission notice shall be included in all copies or substantial portions of the Software.
 *
 * THE SOFTWARE IS PROVIDED "AS IS", WITHOUT WARRANTY OF ANY KIND, EXPRESS OR IMPLIED, INCLUDING BUT NOT LIMITED TO THE WARRANTIES OF MERCHANTABILITY,
 * FITNESS FOR A PARTICULAR PURPOSE AND NONINFRINGEMENT. IN NO EVENT SHALL THE AUTHORS OR COPYRIGHT HOLDERS BE LIABLE FOR ANY CLAIM, DAMAGES OR OTHER
 * LIABILITY, WHETHER IN AN ACTION OF CONTRACT, TORT OR OTHERWISE, ARISING FROM, OUT OF OR IN CONNECTION WITH THE SOFTWARE OR THE USE OR OTHER
 * DEALINGS IN THE SOFTWARE.
 *******************************************************************************/
package jsettlers.graphics.messages;

import jsettlers.common.buildings.IBuilding;
import jsettlers.common.material.EMaterialType;
import jsettlers.common.menu.messages.EMessageType;
import jsettlers.common.menu.messages.IMessage;
import jsettlers.common.position.ShortPoint2D;
import jsettlers.graphics.localization.Labels;

/**
 * This is a message that states that the user was attacked by an other player.
 * 
 * @author michael
 */
public class SimpleMessage implements IMessage {
	private final byte sender;
	private final ShortPoint2D pos;
	private final String message;
	private final EMessageType type;
	private final long time;

	public SimpleMessage(EMessageType type, String message, byte sender,
			ShortPoint2D pos) {
		this.type = type;
		this.message = message;
		this.sender = sender;
		this.pos = pos;
		this.time = System.currentTimeMillis();
	}

	@Override
	public EMessageType getType() {
		return type;
	}

	@Override
	public long getAge() {
		return System.currentTimeMillis() - this.time;
	}

	@Override
	public String getMessage() {
		return message;
	}

	@Override
	public byte getSender() {
		return sender;
	}

	@Override
	public ShortPoint2D getPosition() {
		return pos;
	}

<<<<<<< HEAD
	@Override
	public boolean duplicates(Message m) {
		if ((m.getSender() == this.sender)
				&& m.getMessage().equals(this.message)
				&& m.getType() == this.type) {
			if (m.getAge() < MESSAGE_TTL / 6) {
				if ((this.type == EMessageType.ATTACKED)
						|| (this.type == EMessageType.MINERALS)) {
					if (this.pos.getOnGridDistTo(m.getPosition())
							< MESSAGE_DIST_THRESHOLD) {
						return true;
					}
				} else if (this.pos.equals(m.getPosition()))
					return true;
			}
		}
		return false;
	}

	public static Message attacked(byte otherplayer, ShortPoint2D pos) {
=======
	public static IMessage attacked(byte otherplayer, ShortPoint2D pos) {
>>>>>>> e6b58eba
		String message = Labels.getString("attacked");
		return new SimpleMessage(EMessageType.ATTACKED, message, otherplayer,
				pos);
	}

	public static IMessage foundMinerals(EMaterialType type, ShortPoint2D pos) {
		String message = Labels.getString("minerals_" + type.toString());
		return new SimpleMessage(EMessageType.MINERALS, message, (byte) -1, pos);
	}

	public static IMessage cannotFindWork(IBuilding building) {
		String message = Labels.getString("cannot_find_work_" + building.getBuildingType());
		return new SimpleMessage(EMessageType.NOTHING_FOUND_IN_SEARCH_AREA, message, (byte) -1, building.getPos());
	}

}<|MERGE_RESOLUTION|>--- conflicted
+++ resolved
@@ -67,9 +67,8 @@
 		return pos;
 	}
 
-<<<<<<< HEAD
 	@Override
-	public boolean duplicates(Message m) {
+	public boolean duplicates(IMessage m) {
 		if ((m.getSender() == this.sender)
 				&& m.getMessage().equals(this.message)
 				&& m.getType() == this.type) {
@@ -87,10 +86,7 @@
 		return false;
 	}
 
-	public static Message attacked(byte otherplayer, ShortPoint2D pos) {
-=======
 	public static IMessage attacked(byte otherplayer, ShortPoint2D pos) {
->>>>>>> e6b58eba
 		String message = Labels.getString("attacked");
 		return new SimpleMessage(EMessageType.ATTACKED, message, otherplayer,
 				pos);
