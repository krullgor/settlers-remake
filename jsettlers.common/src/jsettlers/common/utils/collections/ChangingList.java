--- conflicted
+++ resolved
@@ -1,119 +1,95 @@
-/*******************************************************************************
- * Copyright (c) 2015
- *
- * Permission is hereby granted, free of charge, to any person obtaining a copy of this software and associated documentation files (the "Software"),
- * to deal in the Software without restriction, including without limitation the rights to use, copy, modify, merge, publish, distribute, sublicense,
- * and/or sell copies of the Software, and to permit persons to whom the Software is furnished to do so, subject to the following conditions:
- *
- * The above copyright notice and this permission notice shall be included in all copies or substantial portions of the Software.
- *
- * THE SOFTWARE IS PROVIDED "AS IS", WITHOUT WARRANTY OF ANY KIND, EXPRESS OR IMPLIED, INCLUDING BUT NOT LIMITED TO THE WARRANTIES OF MERCHANTABILITY,
- * FITNESS FOR A PARTICULAR PURPOSE AND NONINFRINGEMENT. IN NO EVENT SHALL THE AUTHORS OR COPYRIGHT HOLDERS BE LIABLE FOR ANY CLAIM, DAMAGES OR OTHER
- * LIABILITY, WHETHER IN AN ACTION OF CONTRACT, TORT OR OTHERWISE, ARISING FROM, OUT OF OR IN CONNECTION WITH THE SOFTWARE OR THE USE OR OTHER
- * DEALINGS IN THE SOFTWARE.
- *******************************************************************************/
-package jsettlers.common.utils.collections;
-
-import java.util.ArrayList;
-import java.util.Collections;
-import java.util.LinkedList;
-import java.util.List;
-
-/**
- * This class implements the {@link IChangingList} interface and represents a list that can change and will inform it's listener of this change.
- *
- * @author Andreas Eberle
- *
- * @param <T>
- */
-public class ChangingList<T> {
-
-<<<<<<< HEAD
-	private List<T> items;
-	private IChangingListListener<? super T> listener;
-=======
-    private List<? extends T> items;
-    private ArrayList<IChangingListListener<T>> listeners = new ArrayList<>();
->>>>>>> e68e7769
-
-	public ChangingList() {
-		this.items = new LinkedList<>();
-	}
-
-	public ChangingList(List<T> items) {
-		this.items = items;
-	}
-
-<<<<<<< HEAD
-	public synchronized void setListener(IChangingListListener<? super T> listener) {
-		this.listener = listener;
-	}
-
-	public List<T> getItems() {
-		return items;
-	}
-=======
-	public synchronized void addListener(IChangingListListener<T> listener) {
-	    listeners.add(listener);
-	}
-
-    public synchronized void removeListener(IChangingListListener<T> listener) {
-        listeners.remove(listener);
-    }
-
-	public List<? extends T> getItems() {
-		return new ArrayList<>(items);
-    }
->>>>>>> e68e7769
-
-    public void stop() {
-        listeners.clear();
-        items = Collections.emptyList();
-	}
-
-	public void setList(List<T> items) {
-		if (items == null) {
-			throw new NullPointerException();
-		}
-		this.items = items;
-		notifyListener();
-	}
-
-<<<<<<< HEAD
-	private synchronized void notifyListener() {
-		if (listener != null) {
-			listener.listChanged(this);
-		}
-	}
-
-	public void clear() {
-		if (items != null) {
-			items.clear();
-			notifyListener();
-		}
-	}
-
-	public void add(T item) {
-		items.add(item);
-		notifyListener();
-	}
-
-	public void remove(T item) {
-		items.remove(item);
-		notifyListener();
-	}
-
-	@Override
-	public String toString() {
-		return items == null ? "[]" : items.toString();
-	}
-}
-
-=======
-    private synchronized void informListener() {
-        for (IChangingListListener<T> listener : listeners) {
-            listener.listChanged(this);
-        }
-	}
-}
->>>>>>> e68e7769
+/*******************************************************************************
+ * Copyright (c) 2015
+ *
+ * Permission is hereby granted, free of charge, to any person obtaining a copy of this software and associated documentation files (the "Software"),
+ * to deal in the Software without restriction, including without limitation the rights to use, copy, modify, merge, publish, distribute, sublicense,
+ * and/or sell copies of the Software, and to permit persons to whom the Software is furnished to do so, subject to the following conditions:
+ *
+ * The above copyright notice and this permission notice shall be included in all copies or substantial portions of the Software.
+ *
+ * THE SOFTWARE IS PROVIDED "AS IS", WITHOUT WARRANTY OF ANY KIND, EXPRESS OR IMPLIED, INCLUDING BUT NOT LIMITED TO THE WARRANTIES OF MERCHANTABILITY,
+ * FITNESS FOR A PARTICULAR PURPOSE AND NONINFRINGEMENT. IN NO EVENT SHALL THE AUTHORS OR COPYRIGHT HOLDERS BE LIABLE FOR ANY CLAIM, DAMAGES OR OTHER
+ * LIABILITY, WHETHER IN AN ACTION OF CONTRACT, TORT OR OTHERWISE, ARISING FROM, OUT OF OR IN CONNECTION WITH THE SOFTWARE OR THE USE OR OTHER
+ * DEALINGS IN THE SOFTWARE.
+ *******************************************************************************/
+package jsettlers.common.utils.collections;
+
+import java.util.Collections;
+import java.util.LinkedList;
+import java.util.List;
+
+/**
+ * This class implements the {@link IChangingList} interface and represents a list that can change and will inform it's listener of this change.
+ * 
+ * @author Andreas Eberle
+ * 
+ * @param <T>
+ */
+public class ChangingList<T> {
+
+	private List<T> items;
+	private IChangingListListener<? super T> listener;
+
+	public ChangingList() {
+		this.items = new LinkedList<>();
+	}
+
+	public ChangingList(List<T> items) {
+		this.items = items;
+	}
+
+	public void setListener(IChangingListListener<? super T> listener) {
+		this.listener = listener;
+	}
+
+	public void removeListener(IChangingListListener<? super T> listener) {
+		if (this.listener == listener) {
+			this.listener = null;
+		}
+	}
+
+	public List<T> getItems() {
+		return items;
+	}
+
+	public void stop() {
+		listener = null;
+		items = new LinkedList<>();
+	}
+
+	public void setList(List<T> items) {
+		if (items == null) {
+			throw new NullPointerException();
+		}
+		this.items = items;
+		notifyListener();
+	}
+
+	private synchronized void notifyListener() {
+		if (listener != null) {
+			listener.listChanged(this);
+		}
+	}
+
+	public void clear() {
+		if (items != null) {
+			items.clear();
+			notifyListener();
+		}
+	}
+
+	public void add(T item) {
+		items.add(item);
+		notifyListener();
+	}
+
+	public void remove(T item) {
+		items.remove(item);
+		notifyListener();
+	}
+
+	@Override
+	public String toString() {
+		return items == null ? "[]" : items.toString();
+	}
+}