/*******************************************************************************
 * Copyright (c) 2015
 *
 * Permission is hereby granted, free of charge, to any person obtaining a copy of this software and associated documentation files (the "Software"),
 * to deal in the Software without restriction, including without limitation the rights to use, copy, modify, merge, publish, distribute, sublicense,
 * and/or sell copies of the Software, and to permit persons to whom the Software is furnished to do so, subject to the following conditions:
 *
 * The above copyright notice and this permission notice shall be included in all copies or substantial portions of the Software.
 *
 * THE SOFTWARE IS PROVIDED "AS IS", WITHOUT WARRANTY OF ANY KIND, EXPRESS OR IMPLIED, INCLUDING BUT NOT LIMITED TO THE WARRANTIES OF MERCHANTABILITY,
 * FITNESS FOR A PARTICULAR PURPOSE AND NONINFRINGEMENT. IN NO EVENT SHALL THE AUTHORS OR COPYRIGHT HOLDERS BE LIABLE FOR ANY CLAIM, DAMAGES OR OTHER
 * LIABILITY, WHETHER IN AN ACTION OF CONTRACT, TORT OR OTHERWISE, ARISING FROM, OUT OF OR IN CONNECTION WITH THE SOFTWARE OR THE USE OR OTHER
 * DEALINGS IN THE SOFTWARE.
 *******************************************************************************/
package jsettlers.common;

import jsettlers.common.ai.EPlayerType;

public abstract class CommonConstants {
<<<<<<< HEAD
	public static final int FOG_OF_WAR_VISIBLE = 100;
	public static final int FOG_OF_WAR_EXPLORED = 50;

	public static final short TOWER_RADIUS = 40;
=======
	/**
	 * A byte value indicating that the given position is visible.
	 */
	public static final int FOG_OF_WAR_VISIBLE = 100;
	/**
	 * A byte value indicating explored for FOW values.
	 */
	public static final int FOG_OF_WAR_EXPLORED = 50;

	/**
	 * Radius of the area occupied by towers.
	 */
	public static final short TOWER_RADIUS = 40;
	/**
	 * Maximum number of players allowed to play. Should be 2..127.
	 */
>>>>>>> d74213e0
	public static final int MAX_PLAYERS = 32;

	/**
	 * If true, all players of a map will always be positioned on startup.
	 */
	public static boolean ACTIVATE_ALL_PLAYERS = false;

	/**
	 * If true, all System.err and System.out will be printed to the console instead of a file
	 */
	public static boolean ENABLE_CONSOLE_LOGGING = true;

<<<<<<< HEAD
	public static final boolean ENABLE_GRAPHICS_TIMES_DEBUG_OUTPUT = false;

	/**
	 * NOTE: this value has only an effect if it's changed before the MainGrid is created! IT MUSTN'T BE CHANGED AFTER A MAIN GRID HAS BEEN CREATED
	 * <br>
=======
	/**
	 * Makes the graphics print timing information to the console.
	 */
	public static final boolean ENABLE_GRAPHICS_TIMES_DEBUG_OUTPUT = false;

	/**
	 * NOTE: this value has only an effect if it's changed before the MainGrid is created! IT MUSTN'T BE CHANGED AFTER A MAIN GRID HAS BEEN CREATED <br>
>>>>>>> d74213e0
	 * if false, no debug coloring is possible (but saves memory) <br>
	 * if true, debug coloring is possible.
	 */
	public static boolean ENABLE_DEBUG_COLORS = true;

<<<<<<< HEAD
	public static String DEFAULT_SERVER_ADDRESS = "87.106.88.80";

	public static boolean CONTROL_ALL = false;

	public static boolean USE_SAVEGAME_COMPRESSION = false;

	public static boolean ENABLE_AI = true;

	/**
	 * Use only ai players for single player.
=======
	/**
	 * This is the default address the network game connects to.
	 */
	public static String DEFAULT_SERVER_ADDRESS = "87.106.88.80";

	/**
	 * If this is set to <code>true</code> the UI allows you to control all players.
	 */
	public static boolean CONTROL_ALL = false;

	/**
	 * If set to <code>true</code>, save games are compressed.
	 */
	public static boolean USE_SAVEGAME_COMPRESSION = false;

	/**
	 * Enables the AI submodule.
	 */
	public static boolean ENABLE_AI = true;

	/**
	 * If set to <code>true</code>, all players - including the player controlled by the user - are controlled by the AI.
>>>>>>> d74213e0
	 */
	public static boolean ALL_AI = false;

	/**
	 * If set, only this AI type is used.
	 */
	public static EPlayerType FIXED_AI_TYPE = null; // TODO remove

	/**
	 * Option to disable the loading of original maps.
	 */
	public static boolean DISABLE_ORIGINAL_MAPS = false;
	/**
<<<<<<< HEAD
	 * Option to disable the validation of the original maps checksum.
=======
	 * Disables the checksum test for original maps.
>>>>>>> d74213e0
	 */
	public static boolean DISABLE_ORIGINAL_MAPS_CHECKSUM = false;
}<|MERGE_RESOLUTION|>--- conflicted
+++ resolved
@@ -17,12 +17,6 @@
 import jsettlers.common.ai.EPlayerType;
 
 public abstract class CommonConstants {
-<<<<<<< HEAD
-	public static final int FOG_OF_WAR_VISIBLE = 100;
-	public static final int FOG_OF_WAR_EXPLORED = 50;
-
-	public static final short TOWER_RADIUS = 40;
-=======
 	/**
 	 * A byte value indicating that the given position is visible.
 	 */
@@ -39,7 +33,6 @@
 	/**
 	 * Maximum number of players allowed to play. Should be 2..127.
 	 */
->>>>>>> d74213e0
 	public static final int MAX_PLAYERS = 32;
 
 	/**
@@ -52,13 +45,6 @@
 	 */
 	public static boolean ENABLE_CONSOLE_LOGGING = true;
 
-<<<<<<< HEAD
-	public static final boolean ENABLE_GRAPHICS_TIMES_DEBUG_OUTPUT = false;
-
-	/**
-	 * NOTE: this value has only an effect if it's changed before the MainGrid is created! IT MUSTN'T BE CHANGED AFTER A MAIN GRID HAS BEEN CREATED
-	 * <br>
-=======
 	/**
 	 * Makes the graphics print timing information to the console.
 	 */
@@ -66,24 +52,11 @@
 
 	/**
 	 * NOTE: this value has only an effect if it's changed before the MainGrid is created! IT MUSTN'T BE CHANGED AFTER A MAIN GRID HAS BEEN CREATED <br>
->>>>>>> d74213e0
 	 * if false, no debug coloring is possible (but saves memory) <br>
 	 * if true, debug coloring is possible.
 	 */
 	public static boolean ENABLE_DEBUG_COLORS = true;
 
-<<<<<<< HEAD
-	public static String DEFAULT_SERVER_ADDRESS = "87.106.88.80";
-
-	public static boolean CONTROL_ALL = false;
-
-	public static boolean USE_SAVEGAME_COMPRESSION = false;
-
-	public static boolean ENABLE_AI = true;
-
-	/**
-	 * Use only ai players for single player.
-=======
 	/**
 	 * This is the default address the network game connects to.
 	 */
@@ -106,7 +79,6 @@
 
 	/**
 	 * If set to <code>true</code>, all players - including the player controlled by the user - are controlled by the AI.
->>>>>>> d74213e0
 	 */
 	public static boolean ALL_AI = false;
 
@@ -120,11 +92,7 @@
 	 */
 	public static boolean DISABLE_ORIGINAL_MAPS = false;
 	/**
-<<<<<<< HEAD
-	 * Option to disable the validation of the original maps checksum.
-=======
 	 * Disables the checksum test for original maps.
->>>>>>> d74213e0
 	 */
 	public static boolean DISABLE_ORIGINAL_MAPS_CHECKSUM = false;
 }