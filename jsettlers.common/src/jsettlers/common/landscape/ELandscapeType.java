--- conflicted
+++ resolved
@@ -60,13 +60,8 @@
 	MUDINNER(4, new Color(0xff0e87cc), false, true), // TODO: color
 	MUDBORDER(6, new Color(0xff0e87cc), false, false); // TODO: color
 
-<<<<<<< HEAD
-	public static final ELandscapeType[] values = ELandscapeType.values();
-	private static final Set<ELandscapeType> rivers = EnumSet.of(RIVER1, RIVER2, RIVER3, RIVER4);
-=======
 	public static final ELandscapeType[] VALUES = ELandscapeType.values();
 	private static final Set<ELandscapeType> RIVERS = EnumSet.of(RIVER1, RIVER2, RIVER3, RIVER4);
->>>>>>> d74213e0
 
 	public final int image;
 	public final Color color;
@@ -111,10 +106,6 @@
 	}
 
 	public final boolean isRiver() {
-<<<<<<< HEAD
-		return rivers.contains(this);
-=======
 		return RIVERS.contains(this);
->>>>>>> d74213e0
 	}
 }