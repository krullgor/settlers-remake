--- conflicted
+++ resolved
@@ -36,11 +36,7 @@
 			buildingsForMaterials[i] = new LinkedList<EBuildingType>();
 		}
 
-<<<<<<< HEAD
-		for (EBuildingType buildingType : EBuildingType.values) {
-=======
 		for (EBuildingType buildingType : EBuildingType.VALUES) {
->>>>>>> d74213e0
 			for (RelativeStack requestStack : buildingType.getRequestStacks()) {
 				buildingsForMaterials[requestStack.getMaterialType().ordinal].add(buildingType);
 			}
