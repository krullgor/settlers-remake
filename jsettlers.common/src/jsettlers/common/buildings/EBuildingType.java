--- conflicted
+++ resolved
@@ -14,10 +14,7 @@
  *******************************************************************************/
 package jsettlers.common.buildings;
 
-<<<<<<< HEAD
-=======
 import java.util.EnumSet;
->>>>>>> d74213e0
 import java.util.HashSet;
 import java.util.concurrent.ConcurrentLinkedQueue;
 
@@ -35,11 +32,7 @@
 /**
  * This interface defines the main building type.
  * 
-<<<<<<< HEAD
- * @author michael
-=======
  * @author Michael Zangl
->>>>>>> d74213e0
  * @author Andreas Eberle
  */
 public enum EBuildingType {
@@ -89,19 +82,6 @@
 	TEMPLE(31),
 	BIG_TEMPLE(32),
 
-<<<<<<< HEAD
-	MARKET_PLACE(0),
-	// /**
-	// * Test building for own image files.
-	// */
-	// LAGERHAUS(0)
-	;
-
-	public static final EBuildingType[] values = EBuildingType.values();
-	public static final int NUMBER_OF_BUILDINGS = values.length;
-	private static final EBuildingType[] MILITARY_BUILDINGS = {TOWER, BIG_TOWER, CASTLE};
-
-=======
 	MARKET_PLACE(0);
 
 	private static final int SIZEOF_LONG = 64;
@@ -123,7 +103,6 @@
 	/**
 	 * The ordinal of this type. Yields more performance than using {@link #ordinal()}
 	 */
->>>>>>> d74213e0
 	public final int ordinal;
 
 	private final IBuildingJob startJob;
@@ -169,15 +148,12 @@
 
 	private final BuildingAreaBitSet buildingAreaBitSet;
 
-<<<<<<< HEAD
-=======
 	/**
 	 * Constructs an enum object.
 	 * 
 	 * @param imageIndex
 	 *            The image index in the roman image file.
 	 */
->>>>>>> d74213e0
 	EBuildingType(int imageIndex) {
 		this.ordinal = ordinal();
 
@@ -203,13 +179,8 @@
 		if (tempimages.length == 0) {
 			// TODO: this can be removed if all images are converted
 			System.out.println("WARNING: Building " + this.toString() + " does not have an image definition.");
-<<<<<<< HEAD
-			images = new ImageLink[] { new OriginalImageLink(EImageLinkType.SETTLER, 13, imageIndex, 0) };
-			buildImages = new ImageLink[] { new OriginalImageLink(EImageLinkType.SETTLER, 13, imageIndex, 1) };
-=======
 			images = new ImageLink[] { new OriginalImageLink(EImageLinkType.SETTLER, IMAGE_ROMAN, imageIndex, 0) };
 			buildImages = new ImageLink[] { new OriginalImageLink(EImageLinkType.SETTLER, IMAGE_ROMAN, imageIndex, 1) };
->>>>>>> d74213e0
 		} else {
 			images = tempimages;
 			buildImages = file.getBuildImages();
@@ -225,12 +196,6 @@
 		this.buildingAreaBitSet = new BuildingAreaBitSet(this.getProtectedTiles());
 	}
 
-<<<<<<< HEAD
-	private long packGroundtypes(ELandscapeType[] groundtypes) {
-		assert ELandscapeType.values.length <= 64;
-		long res = 0;
-		for (ELandscapeType g : groundtypes) {
-=======
 	/**
 	 * Converts the list of supported ground types to a long for fast lookup.
 	 * 
@@ -242,17 +207,12 @@
 		assert ELandscapeType.VALUES.length <= SIZEOF_LONG : "Too many ground types.";
 		long res = 0;
 		for (ELandscapeType g : groundtypeArray) {
->>>>>>> d74213e0
 			res |= (1 << g.ordinal);
 		}
 		return res;
 	}
 
-<<<<<<< HEAD
-	private final byte calculateNumberOfConstructionMaterials() {
-=======
 	private byte calculateNumberOfConstructionMaterials() {
->>>>>>> d74213e0
 		byte sum = 0;
 		for (ConstructionStack stack : getConstructionStacks()) {
 			sum += stack.requiredForBuild();
@@ -260,56 +220,42 @@
 		return sum;
 	}
 
-<<<<<<< HEAD
-=======
 	/**
 	 * Gets the job a worker for this building should start with.
 	 * 
 	 * @return That {@link IBuildingJob}
 	 */
->>>>>>> d74213e0
 	public final IBuildingJob getStartJob() {
 		return startJob;
 	}
 
-<<<<<<< HEAD
-=======
 	/**
 	 * Gets the type of worker required for the building.
 	 * 
 	 * @return The worker or <code>null</code> if no worker is required.
 	 */
->>>>>>> d74213e0
 	public final EMovableType getWorkerType() {
 		return workerType;
 	}
 
-<<<<<<< HEAD
-=======
 	/**
 	 * Gets the position of the door for this building.
 	 * 
 	 * @return The door.
 	 */
->>>>>>> d74213e0
 	public final RelativePoint getDoorTile() {
 		return doorTile;
 	}
 
-<<<<<<< HEAD
-=======
 	/**
 	 * Gets a list of blocked positions.
 	 * 
 	 * @return The list of blocked positions.
 	 */
->>>>>>> d74213e0
 	public final RelativePoint[] getBlockedTiles() {
 		return blockedTiles;
 	}
 
-<<<<<<< HEAD
-=======
 	/**
 	 * Gets the tiles that are protected by this building. On thse tiles, no other buildings may be build.
 	 * 
@@ -319,18 +265,13 @@
 		return protectedTiles;
 	}
 
->>>>>>> d74213e0
 	@Deprecated
 	public final int getImageIndex() {
 		return imageIndex;
 	}
 
 	/**
-<<<<<<< HEAD
-	 * Gets the images needed to display this building
-=======
 	 * Gets the images needed to display this building. They are rendered in the order provided.
->>>>>>> d74213e0
 	 * 
 	 * @return The images
 	 */
@@ -339,9 +280,6 @@
 	}
 
 	/**
-<<<<<<< HEAD
-	 * Gets the gui image
-=======
 	 * Gets the images needed to display this building while it si build. They are rendered in the order provided.
 	 * 
 	 * @return The images
@@ -352,7 +290,6 @@
 
 	/**
 	 * Gets the gui image that is displayed in the building selection dialog.
->>>>>>> d74213e0
 	 * 
 	 * @return The image. It may be <code>null</code>
 	 */
@@ -363,22 +300,12 @@
 	/**
 	 * Gets the working radius of the building. If it is 0, the building does not support a working radius.
 	 * 
-<<<<<<< HEAD
-	 * @return
-=======
 	 * @return The radius.
->>>>>>> d74213e0
 	 */
 	public final short getWorkradius() {
 		return workradius;
 	}
 
-<<<<<<< HEAD
-	public final RelativePoint getWorkcenter() {
-		return workcenter;
-	}
-
-=======
 	/**
 	 * Gets the default work center for the building type.
 	 * 
@@ -393,67 +320,38 @@
 	 * 
 	 * @return The flag position.
 	 */
->>>>>>> d74213e0
 	public final RelativePoint getFlag() {
 		return flag;
 	}
 
-<<<<<<< HEAD
-=======
 	/**
 	 * Gets the positions where the bricklayers should stand to build the house.
 	 * 
 	 * @return The positions.
 	 * @see RelativeBricklayer
 	 */
->>>>>>> d74213e0
 	public final RelativeBricklayer[] getBricklayers() {
 		return bricklayers;
 	}
 
-<<<<<<< HEAD
-	public final byte getNumberOfConstructionMaterials() {
-		return numberOfConstructionMaterials;
-	}
-
-	/**
-	 * Gets the tiles that are protected by this building. On thse tiles, no other buildings may be build.
-	 * 
-	 * @return The tiles as array.
-	 */
-	public final RelativePoint[] getProtectedTiles() {
-		return protectedTiles;
-	}
-
-=======
 	/**
 	 * Gets the positions of the build marks (sticks) for this building.
 	 * 
 	 * @return The positions of the marks.
 	 */
->>>>>>> d74213e0
 	public final RelativePoint[] getBuildmarks() {
 		return buildmarks;
 	}
 
-<<<<<<< HEAD
-	public final ImageLink[] getBuildImages() {
-		return buildImages;
-	}
-
-=======
 	/**
 	 * Gets the ground types this building can be placed on.
 	 * 
 	 * @return The ground types.
 	 */
->>>>>>> d74213e0
 	public final ELandscapeType[] getGroundtypes() {
 		return groundtypes;
 	}
 
-<<<<<<< HEAD
-=======
 	/**
 	 * A (fast) method that allows us to check if this landscape type is allowed.
 	 * 
@@ -470,26 +368,20 @@
 	 * 
 	 * @return The view distance.
 	 */
->>>>>>> d74213e0
 	public final short getViewDistance() {
 		return viewdistance;
 	}
 
-<<<<<<< HEAD
-=======
 	/**
 	 * Gets the places where occupiers can be in this building.
 	 * 
 	 * @return The places.
 	 * @see OccupyerPlace
 	 */
->>>>>>> d74213e0
 	public final OccupyerPlace[] getOccupyerPlaces() {
 		return occupyerPlaces;
 	}
 
-<<<<<<< HEAD
-=======
 	/**
 	 * Queries a building job with the given name that needs to be accessible from the start job.
 	 * 
@@ -499,7 +391,6 @@
 	 * @throws IllegalArgumentException
 	 *             If the name was not found.
 	 */
->>>>>>> d74213e0
 	public final IBuildingJob getJobByName(String jobname) {
 		HashSet<String> visited = new HashSet<String>();
 
@@ -522,32 +413,24 @@
 		throw new IllegalArgumentException("This building has no job with name " + jobname);
 	}
 
-<<<<<<< HEAD
-=======
 	/**
 	 * Gets the area for this building.
 	 * 
 	 * @return The building area.
 	 */
->>>>>>> d74213e0
 	public final BuildingAreaBitSet getBuildingAreaBitSet() {
 		return buildingAreaBitSet;
 	}
 
-<<<<<<< HEAD
-=======
 	/**
 	 * Gets the materials required to build this building and where to place them.
 	 * 
 	 * @return The array of material stacks.
 	 */
->>>>>>> d74213e0
 	public ConstructionStack[] getConstructionStacks() {
 		return constructionStacks;
 	}
 
-<<<<<<< HEAD
-=======
 	/**
 	 * Get the amount of material required to build this house. Usually the number of stone + planks.
 	 * 
@@ -562,60 +445,19 @@
 	 * 
 	 * @return The request stacks.
 	 */
->>>>>>> d74213e0
 	public RelativeStack[] getRequestStacks() {
 		return requestStacks;
 	}
 
-<<<<<<< HEAD
-=======
 	/**
 	 * Gets the positions where the building should offer materials.
 	 * 
 	 * @return The offer positions.
 	 */
->>>>>>> d74213e0
 	public RelativeStack[] getOfferStacks() {
 		return offerStacks;
 	}
 
-<<<<<<< HEAD
-	public static EBuildingType[] getMilitaryBuildings() {
-		return MILITARY_BUILDINGS;
-	}
-
-	public boolean isMine() {
-		switch (this) {
-		case COALMINE:
-		case IRONMINE:
-		case GOLDMINE:
-			return true;
-		default:
-			return false;
-		}
-	}
-
-	public boolean isMilitaryBuilding() {
-		switch(this) {
-		case TOWER:
-		case BIG_TOWER:
-		case CASTLE:
-			return true;
-		default:
-			return false;
-		}
-	}
-
-	/**
-	 * A (fast) method that allows us to check if this landscape type is allowed.
-	 * 
-	 * @param landscapeId
-	 *            The landscape id (ordinal).
-	 * @return True if we allow that landscape as ground type.
-	 */
-	public boolean allowsLandscapeId(int landscapeId) {
-		return (groundtypesFast & (1 << landscapeId)) != 0;
-=======
 	/**
 	 * Checks if this building is a mine.
 	 * 
@@ -641,6 +483,5 @@
 	 */
 	public static EnumSet<EBuildingType> getMilitaryBuildings() {
 		return MILITARY_BUILDINGS;
->>>>>>> d74213e0
 	}
 }