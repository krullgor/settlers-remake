# buildings
building_FORESTER    = forester
building_LUMBERJACK  = lumberjack
building_STONECUTTER = stonecutter
building_SAWMILL     = sawmill

building_COALMINE   = coal mine
building_IRONMINE   = iron mine
building_GOLDMINE   = gold mine
building_GOLDMELT   = gold melt
building_IRONMELT   = iron melt
building_TOOLSMITH  = tool smith
building_WEAPONSMITH = weapon smith

building_FARM            = farm
building_PIG_FARM        = pig farm
building_DONKEY_FARM     = donkey farm
building_MILL            = mill
building_BAKER           = baker
building_WATERWORKS      = waterworks
building_SLAUGHTERHOUSE  = slaughterhouse
building_FISHER          = fisher
building_WINEGROWER      = winegrower
building_CHARCOAL_BURNER = coal burner

building_SMALL_LIVINGHOUSE  = small living house
building_MEDIUM_LIVINGHOUSE = medium living house
building_BIG_LIVINGHOUSE    = big living house,

building_LOOKOUT_TOWER = lookout
building_TOWER         = small tower
building_BIG_TOWER     = big tower
building_CASTLE        = castle
building_HOSPITAL      = hospital
building_BARRACK       = barrack
building_DOCKYARD      = dockyard

building_TEMPLE        = temple
building_BIG_TEMPLE    = big tmeple

# materials
material_AXE = axe
material_AXEp = axes
material_BOW = bow
material_BOWp = bows
material_BLADE = blade
material_BLADEp = blades
material_BREAD = bread
material_BREADp = bread
material_COAL = coal
material_COALp = coal
material_CROP = crop
material_CROPp = crop
material_FISH = fish
material_FISHp = fish
material_FISHINGROD = fishing rod
material_FISHINGRODp = fishing rods
material_FLOUR = flour
material_FLOURp = flour
material_GOLD = gold bar
material_GOLDp = gold bars
material_GOLDORE = gold ore
material_GOLDOREp = gold ore
material_HAMMER = hammer
material_HAMMERp = hammers
material_IRON = iron bar
material_IRONp = iron bars
material_IRONORE = iron ore
material_IRONOREp = iron ores
material_MEAT = meat
material_MEATp = meat
material_PICK = pick
material_PICKp = pick
material_PIG = pig
material_PIGp = pig
material_PLANK   = plank
material_PLANKp  = planks
material_SAW = saw
material_SAWp = saws
material_SCYTHE = scythe
material_SCYTHEp = scythes
material_SPEAR = spear
material_SPEARp = spear
material_STONE   = stone
material_STONEp  = stone
material_SWORD = sword
material_SWORDp = swords
material_TRUNK   = trunk
material_TRUNKp  = trunks
material_WATER = water bucket
material_WATERp = water buckets
material_WINE = wine
material_WINEp = wine

resource_FISH = fish
resource_IRON = iron
resource_GOLD = gold
resource_COAL = coal


# actions
action_BUILD = build
action_DESTROY = destroy
action_MOVE_TO = move to
action_SET_WORK_AREA = set the work area
action_START_WORKING = start working
action_STOP_WORKING = stop working
action_NEXT_OF_TYPE = Next building with this type

# building types (for menu panels)
buildingtypes_normal   = Normal buildings
buildingtypes_food     = Food production buildings
buildingtypes_military = military buildings
buildingtypes_social   = social buildings

# settler selection
headline_materials = materials
headline_movabletypes = types

# gui labels
under_construction = %s (being built)
click_set_workcenter = Click to set the work area for this building.
click_to_move = Click to sent this settler.
abort = abort
really_destroy_building = Are you sure you want to raze this building?
priority_HIGH = Set priority to high.
priority_LOW = Set priority to normal.
priority_STOPPED = Stop working
stop = stop
kill = kill
work = work here
convert_1_to_GEOLOGIST = One new geologist
convert_all_to_GEOLOGIST = Convert selection to geologists
convert_1_to_THIEF = One new thief
convert_all_to_THIEF = Convert selection to geologists
convert_1_to_PIONEER = One new pioneer
convert_all_to_PIONEER = Convert selection to geologists
convert_1_to_BEARER = One new bearer
convert_all_to_BEARER = Convert selection to bearers

select_to_build = Where do you want to build %s?

#messages
attacked    = You have been attacked.
minerals_COAL = A geologist found coal.
minerals_IRONORE = A geologist found iron.
minerals_GOLDORE = A geologist found gold.
cannot_find_work_LUMBERJACK = This lumberjack does not find any trees in his work area.
cannot_find_work_STONECUTTER = This stonecutter does not find any trees in his work area.
action_firerer_slow = Warning! The game is responding slowly.

# progress display
progress_LOADING = loading...
progress_LOADING_IMAGES = loading images...
progress_LOADING_MAP = loading map...
progress_WAITING_FOR_OTHER_PLAYERS = Waiting for other players.


movable_BEARER = bearer
movable_SMITH = smith
movable_LUMBERJACK = lumberjack
movable_STONECUTTER = stonecutter
movable_SAWMILLER = sawmiller
movable_FORESTER = forester
movable_MELTER = melter
movable_MINER = miner
movable_FISHERMAN = fisherman
movable_FARMER = farmer
movable_MILLER = miller
movable_BAKER = baker
movable_PIG_FARMER = pig farmer
movable_SLAUGHTERER = slaughterer
movable_CHARCOAL_BURNER = charcoal burner
movable_WATERWORKER = waterworker

movable_BRICKLAYER = bricklayer
movable_DIGGER = digger

movable_THIEF = thief
movable_GEOLOGIST = geologist
movable_PIONEER = pioneer
movable_TEST_MOVABLE = TEST_MOVABLE

movable_SWORDSMAN_L1 = swordsman (L1)
movable_SWORDSMAN_L2 = swordsman (L2)
movable_SWORDSMAN_L3 = swordsman (L3)

movable_PIKEMAN_L1 = pikeman (L1)
movable_PIKEMAN_L2 = pikeman (L2)
movable_PIKEMAN_L3 = pikeman (L3)

movable_BOWMAN_L1 = bowman (L1)
movable_BOWMAN_L2 = bowman (L2)
movable_BOWMAN_L3 = bowman (L3)

movable_DONKEY = donkey
movable_WHITEFLAGGED_DONKEY = protected donkey

# Gets hours, minutes, seconds
map-time = Time: %d:%02d:%02d
map-fps = FPS: %.1f

# Start screen

start-newgame = New single player game
start-newgame-start = Start game
start-loadgame = Load game
start-loadgame-start = load
start-newmultiplayer = new network game
start-newmultiplayer-start = start
start-joinmultiplayer = join network game
start-joinmultiplayer-start = join
start-recovermultiplayer = restore network game
start-startgame = start game
start-loadgame = load game
	
start-joining-start = start
start-joining-ready = ready

settings-title = settings
settings-name = player name
settings-server = server for multiplayer games
settings-volume = volume
settings-back = abort
settings-ok = OK

# Swing extras

<<<<<<< HEAD
place-folders-at = Bitte die Siedler-Bilder nach %s und die Sound-Dateien nach %s kopieren.
bad-folders-version = Du benötigst die Bilder der Siedler 3 Gold edition. Bitte kopiere sie nach %s.
place-folders-hint = Hier müssen die Ordner GFX und SND sein

select-settlers-3-folder = Select the folder of your original Settlers III installation.
error-no-settlers-3-folder-selected = No orignal Settlers III installation selected. Can't start without graphics files. Terminating...
error-settings-not-saveable = Wasn't able to save settings. Please make sure the JSettlers folder is writeable.
=======
place-folders-at = Please copy the settlers images to %s and the sound files to %s.
bad-folders-version = You need the graphics of the settlers III Gold edition. Please copy them to %s.
place-folders-hint = The directories GFX and SND should be here.
version-build = commit: %s
>>>>>>> 951ecde0
<|MERGE_RESOLUTION|>--- conflicted
+++ resolved
@@ -226,17 +226,11 @@
 
 # Swing extras
 
-<<<<<<< HEAD
-place-folders-at = Bitte die Siedler-Bilder nach %s und die Sound-Dateien nach %s kopieren.
-bad-folders-version = Du benötigst die Bilder der Siedler 3 Gold edition. Bitte kopiere sie nach %s.
-place-folders-hint = Hier müssen die Ordner GFX und SND sein
-
-select-settlers-3-folder = Select the folder of your original Settlers III installation.
-error-no-settlers-3-folder-selected = No orignal Settlers III installation selected. Can't start without graphics files. Terminating...
-error-settings-not-saveable = Wasn't able to save settings. Please make sure the JSettlers folder is writeable.
-=======
 place-folders-at = Please copy the settlers images to %s and the sound files to %s.
 bad-folders-version = You need the graphics of the settlers III Gold edition. Please copy them to %s.
 place-folders-hint = The directories GFX and SND should be here.
 version-build = commit: %s
->>>>>>> 951ecde0
+
+select-settlers-3-folder = Select the folder of your original Settlers III installation.
+error-no-settlers-3-folder-selected = No orignal Settlers III installation selected. Can't start without graphics files. Terminating...
+error-settings-not-saveable = Wasn't able to save settings. Please make sure the JSettlers folder is writeable.