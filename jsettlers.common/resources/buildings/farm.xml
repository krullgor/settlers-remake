<?xml version="1.1" encoding="UTF-8"?>
<!DOCTYPE building SYSTEM "building.dtd">
<building worker="FARMER" workradius="6">
	<ground groundtype="GRASS"/>
	<ground groundtype="EARTH"/>
	<ground groundtype="FLATTENED"/>

    <blocked dx="-2" dy="3" block="true" />
	<blocked dx="-3" dy="2" block="true" />
	<blocked dx="-3" dy="1" block="true" />
	<blocked dx="-3" dy="0" block="true" />
	<blocked dx="-4" dy="-3" block="true" />
	<blocked dx="-4" dy="-2" block="true" />
	<blocked dx="-3" dy="-1" block="true" />
	<blocked dx="-3" dy="-2" block="true" />
	<blocked dx="-2" dy="-2" block="true" />
	<blocked dx="-3" dy="-3" block="true" />
	<blocked dx="-4" dy="-4" block="true" />
	<blocked dx="-2" dy="-4" block="true" />
	<blocked dx="-1" dy="-3" block="true" />
	<blocked dx="1" dy="-1" block="true" />
	<blocked dx="2" dy="-1" block="true" />
	<blocked dx="3" dy="0" block="true" />
	<blocked dx="5" dy="2" block="true" />
	<blocked dx="6" dy="3" block="true" />
	<blocked dx="4" dy="1" block="true" />
	<blocked dx="5" dy="1" block="true" />
	<blocked dx="4" dy="0" block="true" />
	<blocked dx="6" dy="4" block="true" />
	<blocked dx="6" dy="5" block="true" />
	<blocked dx="5" dy="6" block="true" />
	<blocked dx="6" dy="6" block="true" />
	<blocked dx="5" dy="5" block="true" />
	<blocked dx="4" dy="4" block="true" />
	<blocked dx="5" dy="4" block="true" />
	<blocked dx="5" dy="3" block="true" />
	<blocked dx="4" dy="3" block="true" />
	<blocked dx="4" dy="2" block="true" />
	<blocked dx="3" dy="2" block="true" />
	<blocked dx="3" dy="1" block="true" />
	<blocked dx="2" dy="0" block="true" />
	<blocked dx="2" dy="1" block="true" />
	<blocked dx="3" dy="3" block="true" />
	<blocked dx="3" dy="4" block="true" />
	<blocked dx="4" dy="5" block="true" />
	<blocked dx="2" dy="3" block="true" />
	<blocked dx="2" dy="2" block="true" />
	<blocked dx="1" dy="0" block="true" />
	<blocked dx="1" dy="1" block="true" />
	<blocked dx="1" dy="2" block="true" />
	<blocked dx="1" dy="3" block="true" />
	<blocked dx="1" dy="4" block="true" />
	<blocked dx="0" dy="-2" block="true" />
	<blocked dx="0" dy="-1" block="true" />
	<blocked dx="0" dy="0" block="true" />
	<blocked dx="0" dy="1" block="true" />
	<blocked dx="0" dy="2" block="true" />
	<blocked dx="0" dy="3" block="true" />
	<blocked dx="0" dy="4" block="true" />
	<blocked dx="1" dy="5" block="true" />
	<blocked dx="-1" dy="-2" block="true" />
	<blocked dx="-1" dy="-1" block="true" />
	<blocked dx="-1" dy="0" block="true" />
	<blocked dx="-1" dy="1" block="true" />
	<blocked dx="-1" dy="2" block="true" />
	<blocked dx="-1" dy="3" block="true" />
	<blocked dx="-2" dy="-1" block="true" />
	<blocked dx="-2" dy="0" block="true" />
	<blocked dx="-2" dy="1" block="true" />
	<blocked dx="-2" dy="2" block="true" />
	<blocked dx="-2" dy="-3" block="true" />
	<blocked dx="-3" dy="-4" block="true" />
	<blocked dx="-4" dy="-5" block="true" />
	<blocked dx="-3" dy="-5" block="true" />
	<blocked dx="-3" dy="3" block="false" />
	<blocked dx="-2" dy="4" block="false" />
	<blocked dx="-1" dy="5" block="false" />
	<blocked dx="-1" dy="4" block="false" />
	<blocked dx="0" dy="6" block="false" />
	<blocked dx="1" dy="6" block="false" />
	<blocked dx="2" dy="6" block="false" />
	<blocked dx="2" dy="5" block="false" />
	<blocked dx="2" dy="4" block="false" />
	<blocked dx="3" dy="5" block="false" />
	<blocked dx="4" dy="6" block="false" />
	<blocked dx="3" dy="6" block="false" />
	<blocked dx="5" dy="7" block="false" />
	<blocked dx="6" dy="8" block="false" />
	<blocked dx="6" dy="7" block="false" />
	<blocked dx="7" dy="8" block="false" />
	<blocked dx="7" dy="7" block="false" />
	<blocked dx="7" dy="6" block="false" />
	<blocked dx="7" dy="5" block="false" />
	<blocked dx="7" dy="4" block="false" />
	<blocked dx="6" dy="2" block="false" />
	<blocked dx="5" dy="0" block="false" />
	<blocked dx="4" dy="-1" block="false" />
	<blocked dx="3" dy="-2" block="false" />
	<blocked dx="3" dy="-1" block="false" />
	<blocked dx="2" dy="-2" block="false" />
	<blocked dx="1" dy="-2" block="false" />
	<blocked dx="0" dy="-3" block="false" />
	<blocked dx="-1" dy="-4" block="false" />
	<blocked dx="-2" dy="-5" block="false" />
	<blocked dx="-3" dy="-6" block="false" />
	<blocked dx="-4" dy="-6" block="false" />
	<blocked dx="-5" dy="-6" block="false" />
	<blocked dx="-5" dy="-5" block="false" />
	<blocked dx="-5" dy="-4" block="false" />
	<blocked dx="-5" dy="-3" block="false" />
	<blocked dx="-5" dy="-1" block="false" />
	<blocked dx="-5" dy="-2" block="false" />
	<blocked dx="-4" dy="-1" block="false" />
	<blocked dx="-4" dy="0" block="false" />
	<blocked dx="-4" dy="1" block="false" />
	<blocked dx="0" dy="5" block="false" />
	
	<door dx="-1" dy="4" />

    <!-- materials checked with original -->
	<stack dx="1" dy="6" material="PLANK" buildrequired="6" />
	<stack dx="4" dy="6" material="STONE" buildrequired="6" />

	<bricklayer dx="-2" dy="4" direction="NORTH_EAST" />
	<bricklayer dx="0" dy="5" direction="NORTH_EAST" />
	<bricklayer dx="2" dy="5" direction="NORTH_WEST" />
	<bricklayer dx="6" dy="7" direction="NORTH_WEST" />
	<bricklayer dx="7" dy="5" direction="NORTH_WEST" />
	<bricklayer dx="6" dy="2" direction="WEST" />

	<flag dx="-4" dy="1" />

	<buildmark dx="-3" dy="2" />
	<buildmark dx="0" dy="4" />
	<buildmark dx="2" dy="3" />
	<buildmark dx="3" dy="0" />
	<buildmark dx="-3" dy="-5" />
	<buildmark dx="6" dy="3" />
	<buildmark dx="5" dy="6" />

	<workcenter dx="2" dy="10"/>

	<image file="14" for="GUI" type="GUI" sequence="69" image="0"/>
    <image file="13" type="SETTLER" for="FINAL" image="0" sequence="21"/>
    <image file="13" type="SETTLER" for="BUILD" image="1" sequence="21"/>

	<startjob name="gohome"/>

	<!-- going home job -->
<<<<<<< HEAD
	<job name="gohome" 			type="GO_TO" 			successjob="hide" 			failjob="waithome" 		dx="-1" dy="4"/>
	<job name="waithome" 		type="WAIT" 			successjob="gohome" 		failjob="waithome" 		time="1.0"/>
	<job name="hide" 			type="HIDE" 			successjob="start" 			failjob="start"			/>
	
	<job name="start" 			type="WAIT" 			successjob="check" 			failjob="check" 		time="8.0"/>
    <job name="check"			type="NOT_FULL"			successjob="presearch1"		failjob="presearch2"	dx="3" dy="6" material="CROP"/>
    
	<job name="presearch1" 		type="PRE_SEARCH" 		successjob="show1" 			failjob="presearch2" 	dx="-1" dy="4" search="CUTTABLE_CORN"/>
	<job name="presearch2" 		type="PRE_SEARCH" 		successjob="show2" 			failjob="start" 		dx="-1" dy="4" search="PLANTABLE_CORN"/>
        
    <!-- 1: cut some corn -->
    <job name="show1"			type="SHOW"				successjob="with_scythe"	failjob="start"			dx="-1" dy="4"/>
    <job name="with_scythe"		type="SET_MATERIAL"		successjob="search1"		failjob="gohome"		material="SCYTHE"/>
    <job name="search1"  		type="FOLLOW_SEARCHED"	successjob="cutlook_at_NE"	failjob="hide"			/>
   
    <job name="cutlook_at_NE"	type="LOOK_AT"			successjob="cut1"			failjob="gohome"		direction="NORTH_EAST"/>
    <job name="cut1"			type="PLAY_ACTION1"		successjob="cutlook_at_SW"	failjob="gohome"		time="1.0"/>
    <job name="cutlook_at_SW" 	type="LOOK_AT"			successjob="cut2"			failjob="gohome"		direction="SOUTH_WEST"/>
    <job name="cut2"			type="PLAY_ACTION1"		successjob="cutlook_at_W"	failjob="gohome"		time="1.0"/>
    <job name="cutlook_at_W" 	type="LOOK_AT"			successjob="cut3"			failjob="gohome"		direction="WEST"/>
    <job name="cut3"			type="PLAY_ACTION1"		successjob="cutlook_at_NW"	failjob="gohome"		time="1.0"/>
    <job name="cutlook_at_NW" 	type="LOOK_AT"			successjob="cut4"			failjob="gohome"		direction="NORTH_WEST"/>
    <job name="cut4"			type="PLAY_ACTION1"		successjob="execute1"		failjob="gohome"		time="1.0"/>
    
    <job name="execute1"		type="EXECUTE"			successjob="look_at"		failjob="gohome"		search="CUTTABLE_CORN"/>
    <job name="look_at"			type="LOOK_AT"			successjob="take"			failjob="gohome"		direction="NORTH_EAST"/>
    <job name="take" 			type="TAKE" 			successjob="changeMat2" 	failjob="gohome"		material="CROP"/>
	<job name="changeMat2" 		type="SET_MATERIAL" 	successjob="goback" 		failjob="gohome" 		material="CROP"/>
	<job name="goback" 			type="GO_TO" 			successjob="look" 			failjob="hide" 			dx="3" dy="6"/>
	<job name="look"			type="LOOK_AT"			successjob="drop"			failjob="hide"			direction="NORTH_EAST"/>
	<job name="drop" 			type="DROP" 			successjob="changeMat" 		failjob="hide" 			material="CROP"/>
	<job name="changeMat" 		type="SET_MATERIAL"		successjob="gohome" 		failjob="hide" 			material="NO_MATERIAL"/>
	
=======
	<job name="gohome" 		type="GO_TO" 			successjob="hide" 			failjob="waithome" 		dx="-1" dy="4"/>
	<job name="waithome" 	type="WAIT" 			successjob="gohome" 		failjob="waithome" 		time="1.0"/>
	<job name="hide" 		type="HIDE" 			successjob="start" 			failjob="start"			/>

	<job name="start" 		type="WAIT" 			successjob="check" 			failjob="check" 		time="8.0"/>
    <job name="check"		type="NOT_FULL"			successjob="presearch1"		failjob="presearch2"	dx="3" dy="6" material="CROP"/>

	<job name="presearch1" 	type="PRE_SEARCH" 		successjob="show1" 			failjob="presearch2" 	search="CUTTABLE_CORN" dx="-1" dy="4"/>
	<job name="presearch2" 	type="PRE_SEARCH" 		successjob="show2" 			failjob="start" 		search="PLANTABLE_CORN" dx="-1" dy="4"/>

    <!-- 1: cut some corn -->
    <job name="show1"		type="SHOW"				successjob="with_scythe"	failjob="start"			dx="-1" dy="4"/>
    <job name="with_scythe"	type="SET_MATERIAL"		successjob="search1"		failjob="gohome"		material="SCYTHE"/>
    <job name="search1"  	type="FOLLOW_SEARCHED"	successjob="cutlook_at_NE"	failjob="hide"			/>

    <job name="cutlook_at_NE"	type="LOOK_AT"			successjob="cut1"			failjob="gohome"		direction="NORTH_EAST"/>
    <job name="cut1"		type="PLAY_ACTION1"		successjob="cutlook_at_SW"	failjob="gohome"		time="1.0"/>
    <job name="cutlook_at_SW" type="LOOK_AT"			successjob="cut2"			failjob="gohome"		direction="SOUTH_WEST"/>
    <job name="cut2"		type="PLAY_ACTION1"		successjob="cutlook_at_W"		failjob="gohome"		time="1.0"/>
    <job name="cutlook_at_W" type="LOOK_AT"			successjob="cut3"			failjob="gohome"		direction="WEST"/>
    <job name="cut3"		type="PLAY_ACTION1"		successjob="cutlook_at_NW"	failjob="gohome"		time="1.0"/>
    <job name="cutlook_at_NW" type="LOOK_AT"			successjob="cut4"			failjob="gohome"		direction="NORTH_WEST"/>
    <job name="cut4"		type="PLAY_ACTION1"		successjob="execute1"		failjob="gohome"		time="1.0"/>

    <job name="execute1"	type="EXECUTE"			successjob="look_at"		failjob="gohome"		search="CUTTABLE_CORN"/>
    <job name="look_at"		type="LOOK_AT"			successjob="take"			failjob="gohome"		direction="NORTH_EAST"/>
    <job name="take" 		type="TAKE" 			successjob="changeMat2" 	failjob="gohome"		material="CROP"/>
	<job name="changeMat2" 	type="SET_MATERIAL" 	successjob="goback" 		failjob="gohome" 		material="CROP"/>
	<job name="goback" 		type="GO_TO" 			successjob="look" 			failjob="hide" 			dx="3" dy="6"/>
	<job name="look"		type="LOOK_AT"			successjob="drop"			failjob="hide"			direction="NORTH_EAST"/>
	<job name="drop" 		type="DROP" 			successjob="changeMat" 		failjob="hide" 			material="CROP"/>
	<job name="changeMat" 	type="SET_MATERIAL"		successjob="gohome" 		failjob="hide" 			material="NO_MATERIAL"/>

>>>>>>> db62c4f2
     <!-- 2: plant a new corn -->
    <job name="show2"			type="SHOW"				successjob="with_plant"		failjob="start"			dx="-1" dy="4"/>
    <job name="with_plant"		type="SET_MATERIAL"		successjob="search2"		failjob="gohome"		material="PLANT"/>
    <job name="search2"			type="FOLLOW_SEARCHED"	successjob="seedlook_at_NE"	failjob="gohome"		/>
    <job name="seedlook_at_NE"	type="LOOK_AT"			successjob="seed1"			failjob="gohome"		direction="NORTH_EAST"/>
    <job name="seed1"			type="PLAY_ACTION2"		successjob="seedlook_at_SE"	failjob="gohome"		time="1.4"/>
	<job name="seedlook_at_SE"	type="LOOK_AT"			successjob="seed2"			failjob="gohome"		direction="SOUTH_EAST"/>
    <job name="seed2"			type="PLAY_ACTION2"		successjob="seedlook_at_SW"	failjob="gohome"		time="1.4"/>
	<job name="seedlook_at_SW"	type="LOOK_AT"			successjob="seed3"			failjob="gohome"		direction="SOUTH_WEST"/>
    <job name="seed3"			type="PLAY_ACTION2"		successjob="seedlook_at_NW"	failjob="gohome"		time="1.4"/>
	<job name="seedlook_at_NW"	type="LOOK_AT"			successjob="seed4"			failjob="gohome"		direction="NORTH_WEST"/>
    <job name="seed4"			type="PLAY_ACTION2"		successjob="execute2"		failjob="gohome"		time="1.4"/>
	<job name="execute2"		type="EXECUTE"			successjob="no_mat2"		failjob="gohome"		search="PLANTABLE_CORN"/>
 	<job name="no_mat2" 		type="SET_MATERIAL"		successjob="gohome" 		failjob="hide" 			material="NO_MATERIAL"/>
 </building><|MERGE_RESOLUTION|>--- conflicted
+++ resolved
@@ -147,22 +147,21 @@
 	<startjob name="gohome"/>
 
 	<!-- going home job -->
-<<<<<<< HEAD
 	<job name="gohome" 			type="GO_TO" 			successjob="hide" 			failjob="waithome" 		dx="-1" dy="4"/>
 	<job name="waithome" 		type="WAIT" 			successjob="gohome" 		failjob="waithome" 		time="1.0"/>
 	<job name="hide" 			type="HIDE" 			successjob="start" 			failjob="start"			/>
-	
+
 	<job name="start" 			type="WAIT" 			successjob="check" 			failjob="check" 		time="8.0"/>
     <job name="check"			type="NOT_FULL"			successjob="presearch1"		failjob="presearch2"	dx="3" dy="6" material="CROP"/>
-    
+
 	<job name="presearch1" 		type="PRE_SEARCH" 		successjob="show1" 			failjob="presearch2" 	dx="-1" dy="4" search="CUTTABLE_CORN"/>
 	<job name="presearch2" 		type="PRE_SEARCH" 		successjob="show2" 			failjob="start" 		dx="-1" dy="4" search="PLANTABLE_CORN"/>
-        
+
     <!-- 1: cut some corn -->
     <job name="show1"			type="SHOW"				successjob="with_scythe"	failjob="start"			dx="-1" dy="4"/>
     <job name="with_scythe"		type="SET_MATERIAL"		successjob="search1"		failjob="gohome"		material="SCYTHE"/>
     <job name="search1"  		type="FOLLOW_SEARCHED"	successjob="cutlook_at_NE"	failjob="hide"			/>
-   
+
     <job name="cutlook_at_NE"	type="LOOK_AT"			successjob="cut1"			failjob="gohome"		direction="NORTH_EAST"/>
     <job name="cut1"			type="PLAY_ACTION1"		successjob="cutlook_at_SW"	failjob="gohome"		time="1.0"/>
     <job name="cutlook_at_SW" 	type="LOOK_AT"			successjob="cut2"			failjob="gohome"		direction="SOUTH_WEST"/>
@@ -171,7 +170,7 @@
     <job name="cut3"			type="PLAY_ACTION1"		successjob="cutlook_at_NW"	failjob="gohome"		time="1.0"/>
     <job name="cutlook_at_NW" 	type="LOOK_AT"			successjob="cut4"			failjob="gohome"		direction="NORTH_WEST"/>
     <job name="cut4"			type="PLAY_ACTION1"		successjob="execute1"		failjob="gohome"		time="1.0"/>
-    
+
     <job name="execute1"		type="EXECUTE"			successjob="look_at"		failjob="gohome"		search="CUTTABLE_CORN"/>
     <job name="look_at"			type="LOOK_AT"			successjob="take"			failjob="gohome"		direction="NORTH_EAST"/>
     <job name="take" 			type="TAKE" 			successjob="changeMat2" 	failjob="gohome"		material="CROP"/>
@@ -180,42 +179,7 @@
 	<job name="look"			type="LOOK_AT"			successjob="drop"			failjob="hide"			direction="NORTH_EAST"/>
 	<job name="drop" 			type="DROP" 			successjob="changeMat" 		failjob="hide" 			material="CROP"/>
 	<job name="changeMat" 		type="SET_MATERIAL"		successjob="gohome" 		failjob="hide" 			material="NO_MATERIAL"/>
-	
-=======
-	<job name="gohome" 		type="GO_TO" 			successjob="hide" 			failjob="waithome" 		dx="-1" dy="4"/>
-	<job name="waithome" 	type="WAIT" 			successjob="gohome" 		failjob="waithome" 		time="1.0"/>
-	<job name="hide" 		type="HIDE" 			successjob="start" 			failjob="start"			/>
 
-	<job name="start" 		type="WAIT" 			successjob="check" 			failjob="check" 		time="8.0"/>
-    <job name="check"		type="NOT_FULL"			successjob="presearch1"		failjob="presearch2"	dx="3" dy="6" material="CROP"/>
-
-	<job name="presearch1" 	type="PRE_SEARCH" 		successjob="show1" 			failjob="presearch2" 	search="CUTTABLE_CORN" dx="-1" dy="4"/>
-	<job name="presearch2" 	type="PRE_SEARCH" 		successjob="show2" 			failjob="start" 		search="PLANTABLE_CORN" dx="-1" dy="4"/>
-
-    <!-- 1: cut some corn -->
-    <job name="show1"		type="SHOW"				successjob="with_scythe"	failjob="start"			dx="-1" dy="4"/>
-    <job name="with_scythe"	type="SET_MATERIAL"		successjob="search1"		failjob="gohome"		material="SCYTHE"/>
-    <job name="search1"  	type="FOLLOW_SEARCHED"	successjob="cutlook_at_NE"	failjob="hide"			/>
-
-    <job name="cutlook_at_NE"	type="LOOK_AT"			successjob="cut1"			failjob="gohome"		direction="NORTH_EAST"/>
-    <job name="cut1"		type="PLAY_ACTION1"		successjob="cutlook_at_SW"	failjob="gohome"		time="1.0"/>
-    <job name="cutlook_at_SW" type="LOOK_AT"			successjob="cut2"			failjob="gohome"		direction="SOUTH_WEST"/>
-    <job name="cut2"		type="PLAY_ACTION1"		successjob="cutlook_at_W"		failjob="gohome"		time="1.0"/>
-    <job name="cutlook_at_W" type="LOOK_AT"			successjob="cut3"			failjob="gohome"		direction="WEST"/>
-    <job name="cut3"		type="PLAY_ACTION1"		successjob="cutlook_at_NW"	failjob="gohome"		time="1.0"/>
-    <job name="cutlook_at_NW" type="LOOK_AT"			successjob="cut4"			failjob="gohome"		direction="NORTH_WEST"/>
-    <job name="cut4"		type="PLAY_ACTION1"		successjob="execute1"		failjob="gohome"		time="1.0"/>
-
-    <job name="execute1"	type="EXECUTE"			successjob="look_at"		failjob="gohome"		search="CUTTABLE_CORN"/>
-    <job name="look_at"		type="LOOK_AT"			successjob="take"			failjob="gohome"		direction="NORTH_EAST"/>
-    <job name="take" 		type="TAKE" 			successjob="changeMat2" 	failjob="gohome"		material="CROP"/>
-	<job name="changeMat2" 	type="SET_MATERIAL" 	successjob="goback" 		failjob="gohome" 		material="CROP"/>
-	<job name="goback" 		type="GO_TO" 			successjob="look" 			failjob="hide" 			dx="3" dy="6"/>
-	<job name="look"		type="LOOK_AT"			successjob="drop"			failjob="hide"			direction="NORTH_EAST"/>
-	<job name="drop" 		type="DROP" 			successjob="changeMat" 		failjob="hide" 			material="CROP"/>
-	<job name="changeMat" 	type="SET_MATERIAL"		successjob="gohome" 		failjob="hide" 			material="NO_MATERIAL"/>
-
->>>>>>> db62c4f2
      <!-- 2: plant a new corn -->
     <job name="show2"			type="SHOW"				successjob="with_plant"		failjob="start"			dx="-1" dy="4"/>
     <job name="with_plant"		type="SET_MATERIAL"		successjob="search2"		failjob="gohome"		material="PLANT"/>
