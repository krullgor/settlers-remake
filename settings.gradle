include ':go.graphics'
include ':go.graphics.swing'
include ':jsettlers.buildingcreator'
include ':jsettlers.common'
include ':jsettlers.graphics'
include ':jsettlers.graphics:layoutbuilder'
include ':jsettlers.graphics.swing'
include ':jsettlers.logic'
include ':jsettlers.main.swing'
include ':jsettlers.mapcreator'
include ':jsettlers.network'
include ':jsettlers.tests'
include ':jsettlers.testutils'
include ':jsettlers.tools'

<<<<<<< HEAD
rootProject.name = 'settlers-remake'
=======
// Android projects
// Android is automatically disabled if SDK is not set.
def androidFile = new File(rootProject.dir, 'local.properties');
if (System.env.ANDROID_HOME || androidFile.isFile() && androidFile.text.matches('(?s)^(.*\\n)?\\s*sdk.dir=.*'))  {
	include ':go.graphics.android'
	include ':jsettlers.graphics.androidui'
	include ':jsettlers.main.android'
} else {
	println 'WARNING: Android is disabled.'
	println 'To enable Android build, download the Android SDK. Then create a file local.properties with the following content:'
	println '    sdk.dir=<path to sdk>'
}

rootProject.name = 'settlers-remake'
// This will loop through the object descriptors
rootProject.children.each { p ->
	if (new File(p.dir, 'test.gradle').isFile()) {
		gradle.ext.projectsWithExtraTest += [ p.path ];
		def tp = createProjectDescriptor(p, 'test', new File(p.dir, 'testRoot'))
		tp.buildFileName = '../test.gradle'
	}
}
>>>>>>> 6d09f123
<|MERGE_RESOLUTION|>--- conflicted
+++ resolved
@@ -1,3 +1,7 @@
+
+// We cannot share much more with gradle.
+gradle.ext.projectsWithExtraTest = []
+
 include ':go.graphics'
 include ':go.graphics.swing'
 include ':jsettlers.buildingcreator'
@@ -13,9 +17,6 @@
 include ':jsettlers.testutils'
 include ':jsettlers.tools'
 
-<<<<<<< HEAD
-rootProject.name = 'settlers-remake'
-=======
 // Android projects
 // Android is automatically disabled if SDK is not set.
 def androidFile = new File(rootProject.dir, 'local.properties');
@@ -30,12 +31,3 @@
 }
 
 rootProject.name = 'settlers-remake'
-// This will loop through the object descriptors
-rootProject.children.each { p ->
-	if (new File(p.dir, 'test.gradle').isFile()) {
-		gradle.ext.projectsWithExtraTest += [ p.path ];
-		def tp = createProjectDescriptor(p, 'test', new File(p.dir, 'testRoot'))
-		tp.buildFileName = '../test.gradle'
-	}
-}
->>>>>>> 6d09f123
