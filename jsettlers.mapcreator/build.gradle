--- conflicted
+++ resolved
@@ -27,20 +27,10 @@
 }
 
 dependencies {
-<<<<<<< HEAD
     implementation project(':go.graphics')
     implementation project(':go.graphics.swing')
     implementation project(':jsettlers.common')
     implementation project(':jsettlers.graphics')
-    implementation project(':jsettlers.graphics.swing')
     implementation project(':jsettlers.logic')
     implementation project(':jsettlers.main.swing')
-=======
-    compile project(':go.graphics')
-    compile project(':go.graphics.swing')
-    compile project(':jsettlers.common')
-    compile project(':jsettlers.graphics')
-    compile project(':jsettlers.logic')
-    compile project(':jsettlers.main.swing')
->>>>>>> 7c8a8522
 }